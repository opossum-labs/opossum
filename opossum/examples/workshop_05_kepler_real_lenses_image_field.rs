--- conflicted
+++ resolved
@@ -1,8 +1,5 @@
 use opossum::{
-<<<<<<< HEAD
-=======
     OpmDocument,
->>>>>>> d7b57bf3
     analyzers::{AnalyzerType, RayTraceConfig},
     aperture::{Aperture, CircleConfig},
     degree,
@@ -16,10 +13,6 @@
     refractive_index::refr_index_schott::RefrIndexSchott,
     surface::hit_map::fluence_estimator::FluenceEstimator,
     utils::geom_transformation::Isometry,
-<<<<<<< HEAD
-    OpmDocument,
-=======
->>>>>>> d7b57bf3
 };
 use std::path::Path;
 
