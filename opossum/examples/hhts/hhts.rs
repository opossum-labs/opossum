--- conflicted
+++ resolved
@@ -106,13 +106,8 @@
     scenery.set_description("HHT Sensor")?;
 
     let src = scenery.add_node(Source::new("Source", &LightData::Geometric(rays)));
-<<<<<<< HEAD
-    let d1 = scenery.add_node(Propagation::new("d1", millimeter!(2000.0))?);
-    scenery.connect_nodes(src, "out1", d1, "front")?;
-=======
     let input_group = scenery.add_node(hhts_input()?);
     scenery.connect_nodes(src, "out1", input_group, "input")?;
->>>>>>> ed1bfa75
 
     // T1
     let mut group_t1 = NodeGroup::new("T1");
