use nalgebra::Point2;
use opossum::aperture::{Aperture, CircleConfig};
use opossum::error::OpmResult;
<<<<<<< HEAD
use opossum::nodes::{
    create_round_collimated_ray_source, Lens, Propagation, RayPropagationVisualizer,
};
=======
use opossum::nodes::{round_collimated_ray_source, Lens, Propagation, RayPropagationVisualizer};
>>>>>>> e7d44349
use opossum::optical::Optical;
use opossum::refractive_index::RefrIndexConst;
use opossum::OpticScenery;
use std::path::Path;
use uom::si::energy::joule;
use uom::si::f64::{Energy, Length};
use uom::si::length::millimeter;

fn main() -> OpmResult<()> {
    let mut scenery = OpticScenery::new();
<<<<<<< HEAD
    let src = scenery.add_node(create_round_collimated_ray_source(
=======
    let src = scenery.add_node(round_collimated_ray_source(
>>>>>>> e7d44349
        Length::new::<millimeter>(5.0),
        Energy::new::<joule>(1.0),
        10,
    )?);
    let s1 = scenery.add_node(Propagation::new("s1", Length::new::<millimeter>(30.0))?);
    let l1 = scenery.add_node(Lens::new(
        "l1",
        Length::new::<millimeter>(200.0),
        Length::new::<millimeter>(-200.0),
        Length::new::<millimeter>(10.0),
        &RefrIndexConst::new(2.0).unwrap(),
    )?);
    let s2 = scenery.add_node(Propagation::new(
        "s2",
        Length::new::<millimeter>(197.22992),
    )?);
    let mut lens2 = Lens::new(
        "l2",
        Length::new::<millimeter>(200.0),
        Length::new::<millimeter>(-200.0),
        Length::new::<millimeter>(10.0),
        &RefrIndexConst::new(2.0).unwrap(),
    )?;
<<<<<<< HEAD
    let _ = lens2.set_input_aperture(
        "front",
        Aperture::BinaryCircle(CircleConfig::new(3., Point2::new(0., 0.)).unwrap()),
    );
=======
    lens2.set_input_aperture(
        "front",
        Aperture::BinaryCircle(CircleConfig::new(3., Point2::new(0., 0.)).unwrap()),
    )?;
>>>>>>> e7d44349
    let l2 = scenery.add_node(lens2);
    let s3 = scenery.add_node(Propagation::new("s3", Length::new::<millimeter>(30.0))?);
    let det = scenery.add_node(RayPropagationVisualizer::default());
    scenery.connect_nodes(src, "out1", s1, "front")?;
    scenery.connect_nodes(s1, "rear", l1, "front")?;
    scenery.connect_nodes(l1, "rear", s2, "front")?;
    scenery.connect_nodes(s2, "rear", l2, "front")?;
    scenery.connect_nodes(l2, "rear", s3, "front")?;
    scenery.connect_nodes(s3, "rear", det, "in1")?;

    scenery.save_to_file(Path::new("./opossum/playground/ray_propagation.opm"))?;
    Ok(())
}<|MERGE_RESOLUTION|>--- conflicted
+++ resolved
@@ -1,13 +1,9 @@
 use nalgebra::Point2;
 use opossum::aperture::{Aperture, CircleConfig};
 use opossum::error::OpmResult;
-<<<<<<< HEAD
 use opossum::nodes::{
     create_round_collimated_ray_source, Lens, Propagation, RayPropagationVisualizer,
 };
-=======
-use opossum::nodes::{round_collimated_ray_source, Lens, Propagation, RayPropagationVisualizer};
->>>>>>> e7d44349
 use opossum::optical::Optical;
 use opossum::refractive_index::RefrIndexConst;
 use opossum::OpticScenery;
@@ -18,11 +14,7 @@
 
 fn main() -> OpmResult<()> {
     let mut scenery = OpticScenery::new();
-<<<<<<< HEAD
-    let src = scenery.add_node(create_round_collimated_ray_source(
-=======
     let src = scenery.add_node(round_collimated_ray_source(
->>>>>>> e7d44349
         Length::new::<millimeter>(5.0),
         Energy::new::<joule>(1.0),
         10,
@@ -46,17 +38,10 @@
         Length::new::<millimeter>(10.0),
         &RefrIndexConst::new(2.0).unwrap(),
     )?;
-<<<<<<< HEAD
     let _ = lens2.set_input_aperture(
         "front",
         Aperture::BinaryCircle(CircleConfig::new(3., Point2::new(0., 0.)).unwrap()),
     );
-=======
-    lens2.set_input_aperture(
-        "front",
-        Aperture::BinaryCircle(CircleConfig::new(3., Point2::new(0., 0.)).unwrap()),
-    )?;
->>>>>>> e7d44349
     let l2 = scenery.add_node(lens2);
     let s3 = scenery.add_node(Propagation::new("s3", Length::new::<millimeter>(30.0))?);
     let det = scenery.add_node(RayPropagationVisualizer::default());
