--- conflicted
+++ resolved
@@ -7,11 +7,7 @@
     joule, millimeter,
     nodes::{
         round_collimated_ray_source, NodeGroup, ParabolicMirror, RayPropagationVisualizer,
-<<<<<<< HEAD
-        SpotDiagram, ThinMirror,
-=======
         ThinMirror,
->>>>>>> a389c6a3
     },
     optic_node::{Alignable, OpticNode},
     optic_ports::PortType,
@@ -39,44 +35,6 @@
         "input_1",
         &CoatingType::ConstantR { reflectivity: 0.5 },
     )?;
-<<<<<<< HEAD
-    // let i_m2 = scenery.add_node(&mirror2.clone())?;
-    // let mut mirror3 = ThinMirror::new("mirror 3").with_tilt(degree!(45., 0.0, 0.0))?;
-    // mirror3.set_coating(
-    //     &PortType::Input,
-    //     "input_1",
-    //     &CoatingType::ConstantR { reflectivity: 0.5 },
-    // )?;
-    // let i_m3 = scenery.add_node(&mirror3.clone())?;
-    let i_m2 = scenery.add_node(
-        &ParabolicMirror::new_with_off_axis_y(
-            "parabola 1",
-            millimeter!(100.0),
-            false,
-            degree!(-90.),
-        )?, // .with_oap_angle(degree!(90.0))?,
-    )?;
-    let i_m3 = scenery.add_node(
-        &ParabolicMirror::new_with_off_axis_y(
-            "parabola 2",
-            millimeter!(100.0),
-            true,
-            degree!(90.),
-        )?, // .with_oap_angle(degree!(-90.0))?,
-    )?;
-    // let mut wedge = Wedge::new(
-    //     "wedge",
-    //     millimeter!(20.0),
-    //     degree!(0.5),
-    //     &RefrIndexConst::new(1.5)?,
-    // )?
-    // .with_tilt(degree!(0.5, 0.0, 0.0))?;
-    // wedge.set_coating(&PortType::Input, "input_1", &CoatingType::Fresnel)?;
-    // wedge.set_coating(&PortType::Output, "output_1", &CoatingType::Fresnel)?;
-    // let i_w = scenery.add_node(&wedge)?;
-    let i_rpv = scenery.add_node(&RayPropagationVisualizer::default())?;
-    let i_sd = scenery.add_node(&SpotDiagram::default())?;
-=======
     let i_m2 = scenery.add_node(
         &ParabolicMirror::new("parabola 1", millimeter!(100.), false)?
             .with_oap_angle(degree!(-90.))?
@@ -88,7 +46,6 @@
             .with_oap_direction(Vector2::new(0., 1.))?,
     )?;
     let i_rpv = scenery.add_node(&RayPropagationVisualizer::default())?;
->>>>>>> a389c6a3
 
     scenery.connect_nodes(i_src, "output_1", i_m1, "input_1", millimeter!(50.0))?;
     scenery.connect_nodes(i_m1, "output_1", i_m2, "input_1", millimeter!(50.0))?;
