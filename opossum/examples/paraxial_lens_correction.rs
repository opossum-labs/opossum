--- conflicted
+++ resolved
@@ -2,14 +2,10 @@
 
 use opossum::{
     error::OpmResult,
-<<<<<<< HEAD
     nodes::{
         create_point_ray_source, ray_propagation_visualizer::RayPropagationVisualizer,
         ParaxialSurface, Propagation,
     },
-=======
-    nodes::{point_ray_source, ParaxialSurface, Propagation, RayPropagationVisualizer},
->>>>>>> e7d44349
     OpticScenery,
 };
 use petgraph::prelude::NodeIndex;
