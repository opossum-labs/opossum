use nalgebra::{Point2, Point3, Vector3};
use num::Zero;
use opossum::{
    distributions::Hexapolar,
    error::OpmResult,
    nodes::WaveFrontErrorMap,
    plottable::{PlotArgs, PlotData, PlotParameters, PlotType},
    ray::Ray,
    rays::Rays,
};
use rayon::vec;
use std::time::{Duration, Instant};
use uom::si::{
    energy::{joule, Energy},
    f64::Length,
    length::{centimeter, millimeter, nanometer},
};

fn main() -> OpmResult<()> {
    let mut rays = Rays::new_uniform_collimated(
        Length::new::<nanometer>(1053.),
        Energy::new::<joule>(1.),
<<<<<<< HEAD
        &DistributionStrategy::FibonacciSquare(1000),
    )?;

    // let points = vec![Point2::new(0., 0.), Point2::new(1., 0.),Point2::new(1., 1.)];
    // let area = rays.calc_closed_poly_area(points);

    // println!("{area}");
    // return Ok(());

    let mut ray1 = Ray::new(
        Point3::new(
            Length::new::<centimeter>(0.),
            Length::zero(),
            Length::zero(),
        ),
        Vector3::new(0., 0., 1.),
        Length::new::<nanometer>(1053.),
        Energy::new::<joule>(1.),
    )?;
    let mut ray2 = Ray::new(
        Point3::new(
            Length::new::<centimeter>(5.),
            Length::zero(),
            Length::zero(),
        ),
        Vector3::new(0., 1., 1.),
        Length::new::<nanometer>(1053.),
        Energy::new::<joule>(1.),
    )?;
    // let ray3 = Ray::new(
    //     Point3::new( Length::new::<centimeter>(0.), Length::new::<centimeter>(5.), Length::zero()),
    //     Vector3::new(0.,0.,1.),
    //     Length::new::<nanometer>(1053.),
    //     Energy::new::<joule>(1.))?;

    //     let ray4 = Ray::new(
    //         Point3::new( Length::new::<centimeter>(5.), Length::new::<centimeter>(5.), Length::zero()),
    //         Vector3::new(0.,0.,1.),
    //         Length::new::<nanometer>(1053.),
    //         Energy::new::<joule>(1.))?;

    //         let ray5 = Ray::new(
    //             Point3::new( Length::new::<centimeter>(2.5), Length::new::<centimeter>(2.5), Length::zero()),
    //             Vector3::new(0.,0.,1.),
    //             Length::new::<nanometer>(1053.),
    //             Energy::new::<joule>(1.))?;

    // let mut rays = Rays::from(vec![ray1, ray2]);
    // rays.propagate_along_z(Length::new::<millimeter>(10.));

    // WaveFrontErrorMap::new(rays.wavefront_error_at_pos_in_units_of_wvl(), wavelength)

    // println!("{}", ray1.path_length().get::<millimeter>());
    // println!("{}", ray2.path_length().get::<millimeter>());

    // rays.refract_paraxial(Length::new::<millimeter>(10.))?;
    // rays.propagate_along_z(Length::new::<millimeter>(30.))?;
    // rays.refract_paraxial(Length::new::<millimeter>(20.))?;
    // rays.propagate_along_z(Length::new::<millimeter>(10.))?;
=======
        &Hexapolar::new(Length::new::<millimeter>(10.), 5)?,
    )?;
    rays.set_dist_to_next_surface(Length::new::<millimeter>(10.));
    rays.propagate_along_z()?;
    rays.refract_paraxial(Length::new::<millimeter>(10.))?;
    rays.set_dist_to_next_surface(Length::new::<millimeter>(30.));
    rays.propagate_along_z()?;
    rays.refract_paraxial(Length::new::<millimeter>(20.))?;
    rays.set_dist_to_next_surface(Length::new::<millimeter>(10.));
    rays.propagate_along_z()?;
>>>>>>> 761f24e5

    let mut plt_params = PlotParameters::default();
    plt_params
        .set(&PlotArgs::FName("ray_fluence_test_random.png".into()))
        .unwrap()
        .set(&PlotArgs::FDir("./opossum/playground/".into()))
        .unwrap()
        .set(&PlotArgs::FigSize((1000, 850)))
        .unwrap();
    // let start: Instant = Instant::now();
    let fluence_data = rays.calc_transversal_fluence(
        None,
        Some(Point3::new(Length::zero(), Length::zero(), Length::zero())),
    )?;
    // let duration = start.elapsed();
    // println!("{duration:?}");
    println!("{}", fluence_data.get_peak_fluence());
    println!("{}", fluence_data.get_average_fluence());

    let plt_dat = PlotData::ColorMesh(
        fluence_data.interp_x_data,
        fluence_data.interp_y_data,
        fluence_data.interp_distribution,
    );
    let plt_type = PlotType::ColorMesh(plt_params);
    let _ = plt_type.plot(&plt_dat);

    let mut plt_params = PlotParameters::default();
    plt_params
        .set(&PlotArgs::FName("spot_ray_fluence_test.png".into()))
        .unwrap()
        .set(&PlotArgs::FDir("./opossum/playground/".into()))
        .unwrap()
        .set(&PlotArgs::FigSize((1000, 850)))
        .unwrap();
    let plt_dat = PlotData::Dim2(rays.get_xy_rays_pos());
    let plt_type = PlotType::Scatter2D(plt_params);
    let _ = plt_type.plot(&plt_dat);

    Ok(())
}<|MERGE_RESOLUTION|>--- conflicted
+++ resolved
@@ -20,67 +20,6 @@
     let mut rays = Rays::new_uniform_collimated(
         Length::new::<nanometer>(1053.),
         Energy::new::<joule>(1.),
-<<<<<<< HEAD
-        &DistributionStrategy::FibonacciSquare(1000),
-    )?;
-
-    // let points = vec![Point2::new(0., 0.), Point2::new(1., 0.),Point2::new(1., 1.)];
-    // let area = rays.calc_closed_poly_area(points);
-
-    // println!("{area}");
-    // return Ok(());
-
-    let mut ray1 = Ray::new(
-        Point3::new(
-            Length::new::<centimeter>(0.),
-            Length::zero(),
-            Length::zero(),
-        ),
-        Vector3::new(0., 0., 1.),
-        Length::new::<nanometer>(1053.),
-        Energy::new::<joule>(1.),
-    )?;
-    let mut ray2 = Ray::new(
-        Point3::new(
-            Length::new::<centimeter>(5.),
-            Length::zero(),
-            Length::zero(),
-        ),
-        Vector3::new(0., 1., 1.),
-        Length::new::<nanometer>(1053.),
-        Energy::new::<joule>(1.),
-    )?;
-    // let ray3 = Ray::new(
-    //     Point3::new( Length::new::<centimeter>(0.), Length::new::<centimeter>(5.), Length::zero()),
-    //     Vector3::new(0.,0.,1.),
-    //     Length::new::<nanometer>(1053.),
-    //     Energy::new::<joule>(1.))?;
-
-    //     let ray4 = Ray::new(
-    //         Point3::new( Length::new::<centimeter>(5.), Length::new::<centimeter>(5.), Length::zero()),
-    //         Vector3::new(0.,0.,1.),
-    //         Length::new::<nanometer>(1053.),
-    //         Energy::new::<joule>(1.))?;
-
-    //         let ray5 = Ray::new(
-    //             Point3::new( Length::new::<centimeter>(2.5), Length::new::<centimeter>(2.5), Length::zero()),
-    //             Vector3::new(0.,0.,1.),
-    //             Length::new::<nanometer>(1053.),
-    //             Energy::new::<joule>(1.))?;
-
-    // let mut rays = Rays::from(vec![ray1, ray2]);
-    // rays.propagate_along_z(Length::new::<millimeter>(10.));
-
-    // WaveFrontErrorMap::new(rays.wavefront_error_at_pos_in_units_of_wvl(), wavelength)
-
-    // println!("{}", ray1.path_length().get::<millimeter>());
-    // println!("{}", ray2.path_length().get::<millimeter>());
-
-    // rays.refract_paraxial(Length::new::<millimeter>(10.))?;
-    // rays.propagate_along_z(Length::new::<millimeter>(30.))?;
-    // rays.refract_paraxial(Length::new::<millimeter>(20.))?;
-    // rays.propagate_along_z(Length::new::<millimeter>(10.))?;
-=======
         &Hexapolar::new(Length::new::<millimeter>(10.), 5)?,
     )?;
     rays.set_dist_to_next_surface(Length::new::<millimeter>(10.));
@@ -91,7 +30,6 @@
     rays.refract_paraxial(Length::new::<millimeter>(20.))?;
     rays.set_dist_to_next_surface(Length::new::<millimeter>(10.));
     rays.propagate_along_z()?;
->>>>>>> 761f24e5
 
     let mut plt_params = PlotParameters::default();
     plt_params
