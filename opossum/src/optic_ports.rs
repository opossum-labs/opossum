#![warn(missing_docs)]
//! Handling of input and output ports of optical elements.
//!
//! The optical ports represent an interface of an optical element. The ports define the way how nodes can be connected to each other.
//! For example, a simple filter contains one input and one output port. Each port has a unique name, an [`Aperture`] (set to
//! [`Aperture::None`] by default), and a [`CoatingType`] ([`CoatingType::IdealAR`] by default). Furthermore, [`OpticPorts`] can be
//! inverted (see inverted optic nodes). In this case input and output ports are swapped.
//! ```rust
//! use opossum::optic_ports::{OpticPorts, PortType};
//! use nalgebra::Point2;
//! use opossum::{millimeter, aperture::{CircleConfig, Aperture}};
//! use uom::si::{f64::Length, length::millimeter};
//!
//! let mut ports = OpticPorts::new();
//! ports.add(&PortType::Input, "my input").unwrap();
//! let circle_config = CircleConfig::new(millimeter!(1.5), millimeter!(1.0, 1.0)).unwrap();
//! ports.set_aperture(&PortType::Input, "my input", &Aperture::BinaryCircle(circle_config)).unwrap();
//! ```
use crate::{
    aperture::Aperture,
    coatings::CoatingType,
    error::{OpmResult, OpossumError},
    properties::Proptype,
    surface::optic_surface::OpticSurface,
};
use serde::{Deserialize, Serialize};
use std::{collections::BTreeMap, fmt::Display};
/// Type of an [`OpticPorts`]
pub enum PortType {
    /// input port, receiving [`LightData`](crate::lightdata::LightData)
    Input,
    /// ouput port, sending [`LightData`](crate::lightdata::LightData)
    Output,
}
/// Structure defining the optical ports (input / output terminals) of an [`OpticNode`](crate::optic_node::OpticNode).
#[derive(Default, Debug, Clone, Serialize, Deserialize)]
pub struct OpticPorts {
    inputs: BTreeMap<String, OpticSurface>,
    outputs: BTreeMap<String, OpticSurface>,
    #[serde(skip)]
    inverted: bool,
}

impl OpticPorts {
    /// Creates a new (empty) [`OpticPorts`] structure.
    #[must_use]
    pub fn new() -> Self {
        Self::default()
    }
    /// Add a new input / output port with the given name.
    ///
    /// The port aperture is set to the default [`Aperture::None`]. The coating is set to the default [`CoatingType::IdealAR`].
    ///
    /// # Errors
    ///
    /// This function will return an error if the input port name already exists.
    pub fn add(&mut self, port_type: &PortType, name: &str) -> OpmResult<()> {
        let table = match port_type {
            PortType::Input => &mut self.inputs,
            PortType::Output => &mut self.outputs,
        };
        if table.insert(name.into(), OpticSurface::default()).is_none() {
            Ok(())
        } else {
            Err(OpossumError::OpticPort(format!(
                "port with name {name} already exists",
            )))
        }
    }

    /// Adds an [`OpticSurface`] to the [`OpticPorts`] of a node
    /// # Attributes
    /// - `port_type`: [`PortType`] of the [`OpticSurface`]
    /// - `surf_name`: name of the [`OpticSurface`]
    /// - `optic_surf`: the [`OpticSurface`] to add
    /// # Errors
    /// This function errors if an already exisiting [`OpticSurface`] should be added
    pub fn add_optic_surface(
        &mut self,
        port_type: &PortType,
        surf_name: &str,
        optic_surf: OpticSurface,
    ) -> OpmResult<()> {
        let table = match port_type {
            PortType::Input => &mut self.inputs,
            PortType::Output => &mut self.outputs,
        };
        if table.insert(surf_name.into(), optic_surf).is_none() {
            Ok(())
        } else {
            Err(OpossumError::OpticPort(format!(
                "optic surface with name {surf_name} already exists",
            )))
        }
    }

    /// Returns a reference to the input / output ports of this [`OpticPorts`].
    #[must_use]
    pub const fn ports(&self, port_type: &PortType) -> &BTreeMap<String, OpticSurface> {
        let (mut input_ports, mut output_ports) = (&self.inputs, &self.outputs);
        if self.inverted {
            (input_ports, output_ports) = (output_ports, input_ports);
        }
        match port_type {
            PortType::Input => input_ports,
            PortType::Output => output_ports,
        }
    }

    /// Returns a mutable reference to an [`OpticSurface`] with the key `surf_name`
    /// # Attributes
    /// - `surf_name`: name of the optical surface, which is the key in the [`OpticPorts`] hashmap stat stores the surfaces
    pub fn get_optic_surface_mut(&mut self, surf_name: &String) -> Option<&mut OpticSurface> {
        if let Some(surf) = self.inputs.get_mut(surf_name) {
            Some(surf)
        } else if let Some(surf) = self.outputs.get_mut(surf_name) {
            Some(surf)
        } else {
            None
        }
    }

    /// Returns a reference to an [`OpticSurface`] with the key `surf_name`
    /// # Attributes
    /// - `surf_name`: name of the optical surface, which is the key in the [`OpticPorts`] hashmap stat stores the surfaces
    #[must_use]
    pub fn get_optic_surface(&self, surf_name: &String) -> Option<&OpticSurface> {
        self.inputs
            .get(surf_name)
            .map_or_else(|| self.outputs.get(surf_name), Some)
    }

    /// Returns a reference to the input / output ports of this [`OpticPorts`].
    #[must_use]
    pub fn ports_mut(&mut self, port_type: &PortType) -> &mut BTreeMap<String, OpticSurface> {
        let (mut input_ports, mut output_ports) = (&mut self.inputs, &mut self.outputs);
        if self.inverted {
            (input_ports, output_ports) = (output_ports, input_ports);
        }
        match port_type {
            PortType::Input => input_ports,
            PortType::Output => output_ports,
        }
    }

    /// Returns the input / output port names of this [`OpticPorts`].
    #[must_use]
    pub fn names(&self, port_type: &PortType) -> Vec<String> {
        self.ports(port_type)
            .iter()
            .map(|p| p.0.clone())
            .collect::<Vec<String>>()
    }
    /// Sets the aperture of an port with the given name.
    ///
    /// The port must have already been created before.
    ///
    /// # Errors
    ///
    /// This function will return an error if the port name does not exist.
    pub fn set_aperture(
        &mut self,
        port_type: &PortType,
        port_name: &str,
        aperture: &Aperture,
    ) -> OpmResult<()> {
        let (mut input_ports, mut output_ports) = (&mut self.inputs, &mut self.outputs);
        if self.inverted {
            (input_ports, output_ports) = (output_ports, input_ports);
        }
        let ports: &mut BTreeMap<String, OpticSurface> = match port_type {
            PortType::Input => input_ports,
            PortType::Output => output_ports,
        };
        ports.get_mut(port_name).map_or_else(
            || {
                Err(OpossumError::OpticPort(format!(
                    "port name <{port_name}> does not exist",
                )))
            },
            |optic_port| {
                optic_port.set_aperture(aperture.clone());
                Ok(())
            },
        )
    }
    /// Sets the coating of a port with the given name.
    ///
    /// The port must have already been created before.
    ///
    /// # Errors
    ///
    /// This function will return an error if the port name does not exist.
    pub fn set_coating(
        &mut self,
        port_type: &PortType,
        port_name: &str,
        coating: &CoatingType,
    ) -> OpmResult<()> {
        let (mut input_ports, mut output_ports) = (&mut self.inputs, &mut self.outputs);
        if self.inverted {
            (input_ports, output_ports) = (output_ports, input_ports);
        }
        let ports: &mut BTreeMap<String, OpticSurface> = match port_type {
            PortType::Input => input_ports,
            PortType::Output => output_ports,
        };
        ports.get_mut(port_name).map_or_else(
            || {
                Err(OpossumError::OpticPort(format!(
                    "port <{port_name}> does not exist",
                )))
            },
            |optic_surf| {
                optic_surf.set_coating(coating.clone());
                Ok(())
            },
        )
    }
    /// Sets the (input & ouput port) apertures of this [`OpticPorts`] from another [`OpticPorts`].
    ///
    /// This is a convenience function during deserialization of an optical element.
    ///
    /// # Errors
    ///
    /// This function will return an error if the port names in `set_ports` are not found.
    pub fn set_apertures(&mut self, set_ports: Self) -> OpmResult<()> {
        for set_port in set_ports.inputs {
            self.set_aperture(&PortType::Input, &set_port.0, set_port.1.aperture())?;
        }
        for set_port in set_ports.outputs {
            self.set_aperture(&PortType::Output, &set_port.0, set_port.1.aperture())?;
        }
        Ok(())
    }
    /// Get the [`Aperture`] of the port with the given name.
    ///
    /// This function returns `None` if the given port name was not found.
    #[must_use]
    pub fn aperture(&self, port_type: &PortType, port_name: &str) -> Option<&Aperture> {
        self.ports(port_type)
            .get(port_name)
            .map(OpticSurface::aperture)
    }
    /// Get the coating of the given input port.
    ///
    /// This function returns `None` if the given port name was not found.
    #[must_use]
    pub fn coating(&self, port_type: &PortType, port_name: &str) -> Option<&CoatingType> {
        self.ports(port_type)
            .get(port_name)
            .map(OpticSurface::coating)
    }
    /// Mark the [`OpticPorts`] as `inverted`.
    ///
    /// This swaps input and output ports.
    pub fn set_inverted(&mut self, inverted: bool) {
        self.inverted = inverted;
    }
}
impl From<OpticPorts> for Proptype {
    fn from(value: OpticPorts) -> Self {
        Self::OpticPorts(value)
    }
}
impl Display for OpticPorts {
    fn fmt(&self, f: &mut std::fmt::Formatter<'_>) -> std::fmt::Result {
        writeln!(f, "inputs:").unwrap();
        if self.inputs.is_empty() {
            writeln!(f, "  None").unwrap();
        } else {
            for port in self.ports(&PortType::Input) {
                writeln!(f, "  <{}> {:?}", port.0, port.1).unwrap();
            }
        }
        writeln!(f, "output:").unwrap();
        if self.outputs.is_empty() {
            writeln!(f, "  None").unwrap();
        } else {
            for port in self.ports(&PortType::Output) {
                writeln!(f, "  <{}> {:?}", port.0, port.1).unwrap();
            }
        }
        if self.inverted {
            writeln!(f, "ports are inverted").unwrap();
        }
        Ok(())
    }
}
#[cfg(test)]
mod test {
    use crate::optic_ports::{OpticPorts, PortType};
    #[test]
    fn new() {
        let ports = OpticPorts::new();
        assert_eq!(ports.inputs.len(), 0);
        assert_eq!(ports.outputs.len(), 0);
        assert_eq!(ports.inverted, false);
    }
    #[test]
    fn add_input_ok() {
        let mut ports = OpticPorts::new();
        assert!(ports.add(&PortType::Input, "Test").is_ok());
        assert_eq!(ports.inputs.len(), 1);
    }
    #[test]
    fn add_input_twice() {
        let mut ports = OpticPorts::new();
        assert!(ports.add(&PortType::Input, "Test").is_ok());
        assert!(ports.add(&PortType::Input, "Test").is_err());
        assert_eq!(ports.inputs.len(), 1);
    }
    #[test]
    fn add_output_ok() {
        let mut ports = OpticPorts::new();
        assert!(ports.add(&PortType::Output, "Test").is_ok());
        assert_eq!(ports.outputs.len(), 1);
    }
    #[test]
    fn add_output_twice() {
        let mut ports = OpticPorts::new();
        assert!(ports.add(&PortType::Output, "Test").is_ok());
        assert!(ports.add(&PortType::Output, "Test").is_err());
        assert_eq!(ports.outputs.len(), 1);
    }
    #[test]
    fn inputs() {
        let mut ports = OpticPorts::new();
        ports.add(&PortType::Input, "Test1").unwrap();
        ports.add(&PortType::Input, "Test2").unwrap();
        ports.add(&PortType::Output, "Test3").unwrap();
        ports.add(&PortType::Output, "Test4").unwrap();
        let mut v = ports.names(&PortType::Input);
        v.sort();
        assert_eq!(v, vec!["Test1".to_string(), "Test2".to_string()]);
    }
    #[test]
    fn inputs_inverted() {
        let mut ports = OpticPorts::new();
        ports.set_inverted(true);
        ports.add(&PortType::Input, "Test1").unwrap();
        ports.add(&PortType::Input, "Test2").unwrap();
        ports.add(&PortType::Output, "Test3").unwrap();
        ports.add(&PortType::Output, "Test4").unwrap();
        let mut v = ports.names(&PortType::Input);
        v.sort();
        assert_eq!(v, vec!["Test3".to_string(), "Test4".to_string()]);
    }
    #[test]
    fn outputs() {
        let mut ports = OpticPorts::new();
        ports.add(&PortType::Input, "Test1").unwrap();
        ports.add(&PortType::Input, "Test2").unwrap();
        ports.add(&PortType::Output, "Test3").unwrap();
        ports.add(&PortType::Output, "Test4").unwrap();
        let mut v = ports.names(&PortType::Output);
        v.sort();
        assert_eq!(v, vec!["Test3".to_string(), "Test4".to_string()]);
    }
    #[test]
    fn outputs_inverted() {
        let mut ports = OpticPorts::new();
        ports.set_inverted(true);
        ports.add(&PortType::Input, "Test1").unwrap();
        ports.add(&PortType::Input, "Test2").unwrap();
        ports.add(&PortType::Output, "Test3").unwrap();
        ports.add(&PortType::Output, "Test4").unwrap();
        let mut v = ports.names(&PortType::Output);
        v.sort();
        assert_eq!(v, vec!["Test1".to_string(), "Test2".to_string()]);
    }
    #[test]
    fn set_inverted() {
        let mut ports = OpticPorts::new();
        ports.set_inverted(true);
        assert_eq!(ports.inverted, true);
    }
    #[test]
    fn display_empty() {
        let ports = OpticPorts::new();
        assert_eq!(
            ports.to_string(),
            "inputs:\n  None\noutput:\n  None\n".to_owned()
        );
    }
    #[test]
    fn display_entries() {
        let mut ports = OpticPorts::new();
        ports.add(&PortType::Input, "test1").unwrap();
        ports.add(&PortType::Output, "test2").unwrap();
        assert_eq!(
            ports.to_string(),
<<<<<<< HEAD
            "inputs:\n  <test1> OpticSurface { aperture: None, coating: IdealAR, geometric surface: RefCell { value: Surface }, backward rays cache: [], forward rays cache: [], hitmap: HitMap { hit_map: [], critical_fluence: {} }, lidt: 10000.0 kg^1 s^-2 }\noutput:\n  <test2> OpticSurface { aperture: None, coating: IdealAR, geometric surface: RefCell { value: Surface }, backward rays cache: [], forward rays cache: [], hitmap: HitMap { hit_map: [], critical_fluence: {} }, lidt: 10000.0 kg^1 s^-2 }\n".to_owned()
=======
            "inputs:\n  <test1> OpticSurface { aperture: None, coating: IdealAR, geometric surface: RefCell { value: Surface }, lidt: 10000.0 kg^1 s^-2, .. }\noutput:\n  <test2> OpticSurface { aperture: None, coating: IdealAR, geometric surface: RefCell { value: Surface }, lidt: 10000.0 kg^1 s^-2, .. }\n".to_owned()
>>>>>>> a389c6a3
        );
    }
    #[test]
    fn display_entries_inverted() {
        let mut ports = OpticPorts::new();
        ports.add(&PortType::Input, "test1").unwrap();

        ports.add(&PortType::Output, "test2").unwrap();
        ports.set_inverted(true);
        assert_eq!(
            ports.to_string(),
<<<<<<< HEAD
            "inputs:\n  <test2> OpticSurface { aperture: None, coating: IdealAR, geometric surface: RefCell { value: Surface }, backward rays cache: [], forward rays cache: [], hitmap: HitMap { hit_map: [], critical_fluence: {} }, lidt: 10000.0 kg^1 s^-2 }\noutput:\n  <test1> OpticSurface { aperture: None, coating: IdealAR, geometric surface: RefCell { value: Surface }, backward rays cache: [], forward rays cache: [], hitmap: HitMap { hit_map: [], critical_fluence: {} }, lidt: 10000.0 kg^1 s^-2 }\nports are inverted\n".to_owned()
=======
            "inputs:\n  <test2> OpticSurface { aperture: None, coating: IdealAR, geometric surface: RefCell { value: Surface }, lidt: 10000.0 kg^1 s^-2, .. }\noutput:\n  <test1> OpticSurface { aperture: None, coating: IdealAR, geometric surface: RefCell { value: Surface }, lidt: 10000.0 kg^1 s^-2, .. }\nports are inverted\n".to_owned()
>>>>>>> a389c6a3
        );
    }
}<|MERGE_RESOLUTION|>--- conflicted
+++ resolved
@@ -390,11 +390,7 @@
         ports.add(&PortType::Output, "test2").unwrap();
         assert_eq!(
             ports.to_string(),
-<<<<<<< HEAD
-            "inputs:\n  <test1> OpticSurface { aperture: None, coating: IdealAR, geometric surface: RefCell { value: Surface }, backward rays cache: [], forward rays cache: [], hitmap: HitMap { hit_map: [], critical_fluence: {} }, lidt: 10000.0 kg^1 s^-2 }\noutput:\n  <test2> OpticSurface { aperture: None, coating: IdealAR, geometric surface: RefCell { value: Surface }, backward rays cache: [], forward rays cache: [], hitmap: HitMap { hit_map: [], critical_fluence: {} }, lidt: 10000.0 kg^1 s^-2 }\n".to_owned()
-=======
             "inputs:\n  <test1> OpticSurface { aperture: None, coating: IdealAR, geometric surface: RefCell { value: Surface }, lidt: 10000.0 kg^1 s^-2, .. }\noutput:\n  <test2> OpticSurface { aperture: None, coating: IdealAR, geometric surface: RefCell { value: Surface }, lidt: 10000.0 kg^1 s^-2, .. }\n".to_owned()
->>>>>>> a389c6a3
         );
     }
     #[test]
@@ -406,11 +402,7 @@
         ports.set_inverted(true);
         assert_eq!(
             ports.to_string(),
-<<<<<<< HEAD
-            "inputs:\n  <test2> OpticSurface { aperture: None, coating: IdealAR, geometric surface: RefCell { value: Surface }, backward rays cache: [], forward rays cache: [], hitmap: HitMap { hit_map: [], critical_fluence: {} }, lidt: 10000.0 kg^1 s^-2 }\noutput:\n  <test1> OpticSurface { aperture: None, coating: IdealAR, geometric surface: RefCell { value: Surface }, backward rays cache: [], forward rays cache: [], hitmap: HitMap { hit_map: [], critical_fluence: {} }, lidt: 10000.0 kg^1 s^-2 }\nports are inverted\n".to_owned()
-=======
             "inputs:\n  <test2> OpticSurface { aperture: None, coating: IdealAR, geometric surface: RefCell { value: Surface }, lidt: 10000.0 kg^1 s^-2, .. }\noutput:\n  <test1> OpticSurface { aperture: None, coating: IdealAR, geometric surface: RefCell { value: Surface }, lidt: 10000.0 kg^1 s^-2, .. }\nports are inverted\n".to_owned()
->>>>>>> a389c6a3
         );
     }
 }