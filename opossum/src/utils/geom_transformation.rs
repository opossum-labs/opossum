//!for all the functions, structs or trait that may be used for geometrical transformations
#![warn(missing_docs)]
use std::fmt::Display;

use super::EnumProxy;
use crate::{
    degree,
    error::{OpmResult, OpossumError},
    meter,
    properties::Proptype,
    radian,
};
use approx::relative_eq;
#[cfg(feature = "bevy")]
use bevy::{
    math::{Quat, Vec3, Vec4},
    transform::components::Transform,
};
use nalgebra::{vector, Isometry3, MatrixXx2, MatrixXx3, Point3, Rotation3, Translation3, Vector3};
use num::Zero;
use serde::{Deserialize, Serialize};
use uom::si::{
    angle::radian,
    f64::{Angle, Length},
    length::meter,
};

/// Struct to store the isometric transofmeation matrix and its inverse
#[derive(Debug, Clone, Default, Serialize, Deserialize, PartialEq)]
pub struct Isometry {
    transform: Isometry3<f64>,
    inverse: Isometry3<f64>,
}
impl Isometry {
    /// Creates a new [`Isometry`] which stores the rotation and translation as a transform matrix and its inverse.
    /// Internally, translation is handled in meter, rotation in radians
    /// # Attributes
    /// - `translation`: vector of translation for each axis as [`Length`]
    /// - `axes_angles`: rotation [`Angle`]s for each axis
    ///    Note: the rotation is applied in the order x -> y -> z
    ///
    /// # Errors
    /// his function return an error if the
    ///  - the translation coordinates are not finite
    ///  - the axis angles are not finite
    pub fn new(translation: Point3<Length>, axes_angles: Point3<Angle>) -> OpmResult<Self> {
        if translation.iter().any(|x| !x.is_finite()) {
            return Err(OpossumError::Other(
                "translation coordinates must be finite".into(),
            ));
        }
        if axes_angles.iter().any(|x| !x.is_finite()) {
            return Err(OpossumError::Other("axis angles must be finite".into()));
        }
        let trans_in_m = Vector3::from_vec(
            translation
                .iter()
                .map(Length::get::<meter>)
                .collect::<Vec<f64>>(),
        );
        let rot_in_radian = Vector3::from_vec(
            axes_angles
                .iter()
                .map(Angle::get::<radian>)
                .collect::<Vec<f64>>(),
        );
        let translation_iso = Translation3::new(trans_in_m[0], trans_in_m[1], trans_in_m[2]);
        let rotation_iso =
            Rotation3::from_euler_angles(rot_in_radian[0], rot_in_radian[1], rot_in_radian[2]);
        Ok(Self::new_from_transform(Isometry3::from_parts(
            translation_iso,
            rotation_iso.into(),
        )))
    }

<<<<<<< HEAD
=======
    ///Returns the transform matrix of this [`Isometry`]
    #[must_use]
    pub const fn get_transform(&self) -> Isometry3<f64> {
        self.transform
    }
    ///Returns the inverse transform matrix of this [`Isometry`]
    #[must_use]
    pub const fn get_inv_transform(&self) -> Isometry3<f64> {
        self.inverse
    }

>>>>>>> a389c6a3
    /// Creates a new translation [`Isometry`]
    ///
    /// Internally, translation is handled in meter
    /// # Attributes
    /// - `translation`: vector of translation for each axis as [`Length`]
    ///
    /// # Errors
    /// his function return an error if the
    ///  - the translation coordinates are not finite
    pub fn new_translation(translation: Point3<Length>) -> OpmResult<Self> {
        if translation.iter().any(|x| !x.is_finite()) {
            return Err(OpossumError::Other(
                "translation coordinates must be finite".into(),
            ));
        }
        let trans_in_m = Vector3::from_vec(
            translation
                .iter()
                .map(Length::get::<meter>)
                .collect::<Vec<f64>>(),
        );
        let translation_iso = Translation3::new(trans_in_m[0], trans_in_m[1], trans_in_m[2]);

        Ok(Self::new_from_transform(translation_iso.into()))
    }
    /// Creates a new rotation [`Isometry`]
    ///
    /// Internally, rotation is handled in radians
    /// # Attributes
    /// - `axes_angles`: rotation [`Angle`]s for each axis
    ///    Note: the rotation is applied in the order x -> y -> z
    ///
    /// # Errors
    /// his function return an error if the
    ///  - the axis angles are not finite
    pub fn new_rotation(axes_angles: Point3<Angle>) -> OpmResult<Self> {
        if axes_angles.iter().any(|x| !x.is_finite()) {
            return Err(OpossumError::Other("axis angles must be finite".into()));
        }
        let rot_in_radian = Vector3::from_vec(
            axes_angles
                .iter()
                .map(Angle::get::<radian>)
                .collect::<Vec<f64>>(),
        );
        let rotation_iso =
            Rotation3::from_euler_angles(rot_in_radian[0], rot_in_radian[1], rot_in_radian[2]);

        Ok(Self::new_from_transform(Isometry3::from_parts(
            Translation3::identity(),
            rotation_iso.into(),
        )))
    }

    /// Create a "identiy" Isometry, which represents a zero translation and rotation.
    #[must_use]
    pub fn identity() -> Self {
        Self {
            transform: Isometry3::<f64>::identity(),
            inverse: Isometry3::<f64>::identity(),
        }
    }
    /// Create a new [`Isometry`] representing a translation along the z axis.
    ///
    /// This function is a convenience function and might be removed later.
    /// # Errors
    ///
    /// This function will return an error if the given z position is not finite.
    pub fn new_along_z(z_position: Length) -> OpmResult<Self> {
        Self::new(
            Point3::new(Length::zero(), Length::zero(), z_position),
            degree!(0.0, 0.0, 0.0),
        )
    }
    /// Creates a new [`Isometry`] which stores the rotation and translation as a transform matrix and its inverse.
    /// For the translation, it is assumed to transform a point of meters
    /// # Attributes
    /// - `view_point`: origin of the view. will translate the cartesian origin to this point
    /// - `view_direction`: view direction vector. The rotation will rotate the z vector onto this direction
    /// - `up_direction`: vertical direction of the view. Must not be collinear to the view!
    #[must_use]
    pub fn new_from_view(
        view_point: Point3<Length>,
        view_direction: Vector3<f64>,
        up_direction: Vector3<f64>,
    ) -> Self {
        //get translation vector
        let view_point_in_m = Point3::from_slice(
            &view_point
                .iter()
                .map(Length::get::<meter>)
                .collect::<Vec<f64>>(),
        );
        let target_point_in_m = view_point_in_m + view_direction;

        Self::new_from_transform(Isometry3::face_towards(
            &view_point_in_m,
            &target_point_in_m,
            &up_direction,
        ))
    }
    /// Creates a new isometry which stores the rotation and translation as a transform matrix and its inverse.
    /// For the translation, it is assumed to transform a point of meters
    /// # Attributes
    /// - `view_point`: origin of the view. will translate the cartesian origin to this point
    /// - `target_point`: target of the view.
    /// - `up_direction`: vertical direction of the view. Must not be collinear to the view!
    /// # Returns
    /// Returns a new [`Isometry`] struct
    #[must_use]
    pub fn new_from_view_on_target(
        view_point: Point3<Length>,
        target_point: Point3<Length>,
        up_direction: Vector3<f64>,
    ) -> Self {
        //get translation vector
        let view_point_in_m =
            Point3::from_slice(&view_point.iter().map(|x| x.value).collect::<Vec<f64>>());
        let target_point_in_m =
            Point3::from_slice(&target_point.iter().map(|x| x.value).collect::<Vec<f64>>());

        Self::new_from_transform(Isometry3::face_towards(
            &view_point_in_m,
            &target_point_in_m,
            &up_direction,
        ))
    }
    /// Add another [`Isometry`] to this [`Isometry`].
    ///
    /// This function "chains" two isometries (translation & rotation)
    #[must_use]
    pub fn append(&self, rhs: &Self) -> Self {
        let new_transform = self.transform * rhs.transform;
        let new_inverse = new_transform.inverse();
        Self {
            transform: new_transform,
            inverse: new_inverse,
        }
    }
    /// Creates a new isometry which stores the rotation and translation as a transform matrix and its inverse.
    /// The struct is created from an already exisiting tranformation isometry3
    #[must_use]
    pub fn new_from_transform(transform: Isometry3<f64>) -> Self {
        let inverse = transform.inverse();
        Self { transform, inverse }
    }
    /// Returns the translation vector of this [`Isometry`].
    #[must_use]
    pub fn translation_vec(&self) -> Vector3<Length> {
        let t = self.transform.translation * Point3::origin();
        vector![meter!(t.x), meter!(t.y), meter!(t.z)]
    }
    /// Returns the translation of this [`Isometry`].
    #[must_use]
    pub fn translation(&self) -> Point3<Length> {
        let t = self.transform.translation;
        meter!(t.x, t.y, t.z)
    }
    /// Returns the rotation of this [`Isometry`].
    #[must_use]
    pub fn rotation(&self) -> Point3<Angle> {
        let rot = self.transform.rotation.euler_angles();
        radian!(rot.0, rot.1, rot.2)
    }
    /// Transforms a single point by the defined isometry
    /// # Attributes
    /// - `p`: Point3 with Length components
    /// # Returns
    /// Returns the transformed point3
    #[must_use]
    pub fn transform_point(&self, p: &Point3<Length>) -> Point3<Length> {
        let p_in_m = Point3::new(p.x.get::<meter>(), p.y.value, p.z.value);
        let p_iso_trans = self.transform.transform_point(&p_in_m);
        meter!(p_iso_trans.x, p_iso_trans.y, p_iso_trans.z)
    }

    /// Transforms a vector of points by the defined isometry
    /// # Attributes
    /// - `p_vec`: Vec of Point3 with Length components
    /// # Returns
    /// Returns the transformed point3s as Vec
    #[must_use]
    pub fn transform_points(&self, p_vec: &[Point3<Length>]) -> Vec<Point3<Length>> {
        p_vec
            .iter()
            .map(|p| self.transform_point(p))
            .collect::<Vec<Point3<Length>>>()
    }

    /// Inverse transforms a single point by the defined isometry
    /// # Attributes
    /// - `p`: Point3 with Length components
    /// # Returns
    /// Returns the inverse-transformed point3
    #[must_use]
    pub fn inverse_transform_point(&self, p: &Point3<Length>) -> Point3<Length> {
        let p_in_m = Point3::new(p.x.value, p.y.value, p.z.value);
        let p_iso_trans = self.inverse.transform_point(&p_in_m);
        meter!(p_iso_trans.x, p_iso_trans.y, p_iso_trans.z)
    }

    /// Inverse transforms a vector of points by the defined isometry
    /// # Attributes
    /// - `p_vec`: Vec of Point3 with Length components
    /// # Returns
    /// Returns the inverse-transformed point3s as Vec
    #[must_use]
    pub fn inverse_transform_points(&self, p_vec: &[Point3<Length>]) -> Vec<Point3<Length>> {
        p_vec
            .iter()
            .map(|p| self.inverse_transform_point(p))
            .collect::<Vec<Point3<Length>>>()
    }

    /// Transforms a single point by the defined isometry
    /// # Attributes
    /// - `p`: Point3 with f64 components, assuming a length in meter is specified
    /// # Returns
    /// Returns the transformed point3
    #[must_use]
    pub fn transform_point_f64(&self, p: &Point3<f64>) -> Point3<f64> {
        self.transform.transform_point(p)
    }

    /// Transforms a vector of points by the defined isometry
    /// # Attributes
    /// - `p_vec`: Vec of Point3 with f64 components, assuming a length in meter is specified
    /// # Returns
    /// Returns the transformed point3s as Vec
    #[must_use]
    pub fn transform_points_f64(&self, p_vec: &[Point3<f64>]) -> Vec<Point3<f64>> {
        p_vec
            .iter()
            .map(|p| self.transform_point_f64(p))
            .collect::<Vec<Point3<f64>>>()
    }

    /// Inverse transforms a single point by the defined isometry
    /// # Attributes
    /// - `p`: Point3 with f64 components, assuming a length in meter is specified
    /// # Returns
    /// Returns the inverse-transformed point3
    #[must_use]
    pub fn inverse_transform_point_f64(&self, p: &Point3<f64>) -> Point3<f64> {
        self.inverse.transform_point(p)
    }

    /// Inverse transforms a vector of points by the defined isometry
    /// # Attributes
    /// - `p_vec`: Vec of Point3 with Length components
    /// # Returns
    /// Returns the inverse-transformed point3s as Vec
    #[must_use]
    pub fn inverse_transform_points_f64(&self, p_vec: &[Point3<f64>]) -> Vec<Point3<f64>> {
        p_vec
            .iter()
            .map(|p| self.inverse_transform_point_f64(p))
            .collect::<Vec<Point3<f64>>>()
    }
    /// Transforms a single `Vector3<f64>` by the defined isometry
    /// # Attributes
    /// - `v`: Vector3 dfining a direction
    /// # Returns
    /// Returns the transformed `Vector3`
    #[must_use]
    pub fn transform_vector_f64(&self, v: &Vector3<f64>) -> Vector3<f64> {
        self.transform.transform_vector(v)
    }
    /// Transforms a vector of `Vector3<f64>` by the defined isometry
    /// # Attributes
    /// - `v_vec`: Vec of `Vector3`
    /// # Returns
    /// Returns the transformed `Vector3` as Vec
    #[must_use]
    pub fn transform_vectors_f64(&self, v_vec: &[Vector3<f64>]) -> Vec<Vector3<f64>> {
        v_vec
            .iter()
            .map(|p| self.transform_vector_f64(p))
            .collect::<Vec<Vector3<f64>>>()
    }
    /// Inverse transforms a single `Vector3<f64>` by the defined isometry
    /// # Attributes
    /// - `v`: `Vector3` defining a direction
    /// # Returns
    /// Returns the inverse-transformed `Vector3`
    #[must_use]
    pub fn inverse_transform_vector_f64(&self, v: &Vector3<f64>) -> Vector3<f64> {
        self.inverse.transform_vector(v)
    }
    /// Inverse transforms a vector of `Vector3<f64>` by the defined isometry
    /// # Attributes
    /// - `v_vec`: Vec of `Vector3`
    /// # Returns
    /// Returns the inverse-transformed `Vector3` as Vec
    #[must_use]
    pub fn inverse_transform_vectors_f64(&self, v_vec: &[Vector3<f64>]) -> Vec<Vector3<f64>> {
        v_vec
            .iter()
            .map(|p| self.inverse_transform_vector_f64(p))
            .collect::<Vec<Vector3<f64>>>()
    }
}

impl Display for Isometry {
    fn fmt(&self, f: &mut std::fmt::Formatter<'_>) -> std::fmt::Result {
        let m = Length::format_args(meter, uom::fmt::DisplayStyle::Abbreviation);
        let deg = Angle::format_args(uom::si::angle::degree, uom::fmt::DisplayStyle::Abbreviation);
        let trans = self.translation();
        let rot = self.rotation();
        write!(
            f,
            "translation: ({:.3}, {:.3}, {:.3}), rotation: ({:.3}, {:.3}, {:.3})",
            m.with(trans[0]),
            m.with(trans[1]),
            m.with(trans[2]),
            deg.with(rot[0]),
            deg.with(rot[1]),
            deg.with(rot[2]),
        )
    }
}
impl From<EnumProxy<Option<Isometry>>> for Proptype {
    fn from(value: EnumProxy<Option<Isometry>>) -> Self {
        Self::Isometry(value)
    }
}
impl From<Option<Isometry>> for Proptype {
    fn from(value: Option<Isometry>) -> Self {
        Self::Isometry(EnumProxy { value })
    }
}
#[cfg(feature = "bevy")]
#[allow(clippy::cast_possible_truncation)]
const fn as_f32(x: f64) -> f32 {
    x as f32
}
#[cfg(feature = "bevy")]
impl From<Isometry> for Transform {
    fn from(value: Isometry) -> Self {
        let t = value.transform.translation;
        let r = value.transform.rotation;
        Self::from_translation(Vec3::new(as_f32(t.x), as_f32(t.y), as_f32(t.z))).with_rotation(
            Quat::from_vec4(Vec4::new(
                as_f32(r.i),
                as_f32(r.j),
                as_f32(r.k),
                as_f32(r.w),
            )),
        )
    }
}
/// This function defines the coordinate axes on a plane.
///
/// This may be useful if points are projected onto that plane and should be represented by values of two coordinate axes that span the plane
/// If the plane normal is parallel to one of the main coordinate axes (x,y,z), the respective other axes are used.
/// Else if the plane normal is perpendicular to one of the main coordinate axes (x,y,z), this axis is used and the cross prouct with the plane normal and that axis
/// Otherwise, the first axis is chosen by by projecting the main axis onto that plane choosing the on with the largest angle to the plane normal. The Other one is again constructed via cross product
/// # Attributes
/// `plane_normal_vector`: normal vector of the plane
/// # Errors
/// This function errors if the plane normal vector has a zero length
pub fn define_plane_coordinate_axes_directions(
    plane_normal_vector: &Vector3<f64>,
) -> OpmResult<(Vector3<f64>, Vector3<f64>)> {
    if plane_normal_vector.norm() < f64::EPSILON {
        return Err(OpossumError::Other(
            "plane normal vector must have a non zero length!".into(),
        ));
    };
    //define the coordinate axes of the view onto the plane that is defined by the propagation axis as normal vector
    let (vec1, vec2) = if plane_normal_vector.cross(&Vector3::x()).norm() < f64::EPSILON {
        //parallel to the x-axis: co_ax_1: z-axis / co_ax2: y-axis
        (Vector3::z(), Vector3::y())
    } else if plane_normal_vector.cross(&Vector3::y()).norm() < f64::EPSILON {
        //parallel to the y-axis: co_ax_1: z-axis / co_ax2: x-axis
        (Vector3::z(), Vector3::x())
    } else if plane_normal_vector.cross(&Vector3::z()).norm() < f64::EPSILON {
        //parallel to the z-axis: co_ax_1: x-axis / co_ax2: y-axis
        (Vector3::x(), Vector3::y())
    } else if plane_normal_vector.dot(&Vector3::x()) < f64::EPSILON {
        //propagation axis in yz plane
        let co_ax1 = Vector3::x();
        (co_ax1, plane_normal_vector.cross(&co_ax1))
    } else if plane_normal_vector.dot(&Vector3::y()) < f64::EPSILON {
        //propagation axis in xz plane
        let co_ax1 = Vector3::y();
        (co_ax1, plane_normal_vector.cross(&co_ax1))
    } else if plane_normal_vector.dot(&Vector3::z()) < f64::EPSILON {
        //propagation axis in xy plane
        let co_ax1 = Vector3::z();
        (co_ax1, plane_normal_vector.cross(&co_ax1))
    } else {
        //propagation axis is in neither of the cartesian coordinate planes
        //Choose the first coordinate axis by projecting the axes with the largest angle to the propagation axis onto the plane
        //the second one is defined by the cross product of the first axis and the propagation axis
        let p_zz_ang = plane_normal_vector.dot(&Vector3::z()).acos();
        let p_yy_ang = plane_normal_vector.dot(&Vector3::y()).acos();
        let p_xx_ang = plane_normal_vector.dot(&Vector3::x()).acos();

        let mut co_ax1 = if p_zz_ang >= p_yy_ang && p_zz_ang >= p_xx_ang {
            plane_normal_vector - plane_normal_vector.dot(&Vector3::z()) * Vector3::z()
        } else if p_yy_ang >= p_zz_ang && p_yy_ang >= p_xx_ang {
            plane_normal_vector - plane_normal_vector.dot(&Vector3::y()) * Vector3::y()
        } else {
            plane_normal_vector - plane_normal_vector.dot(&Vector3::x()) * Vector3::x()
        };

        co_ax1 /= co_ax1.norm();

        (co_ax1, plane_normal_vector.cross(&co_ax1))
    };
    Ok((vec1, vec2))
}

/// Projects points onto a defined plane
/// # Attributes
/// `plane_normal_anchor`: anchor point that lies on the plane
/// `plane_normal_vector`: normal vector of the plane
/// # Errors
/// This function errors if the plane normal vector has a zero length or any of the provided input plane vectors includes a non finite entry
pub fn project_points_to_plane(
    plane_normal_anchor: &Vector3<f64>,
    plane_normal_vector: &Vector3<f64>,
    points_to_project: &[Vector3<f64>],
) -> OpmResult<MatrixXx3<f64>> {
    if relative_eq!(plane_normal_vector.norm(), 0.0)
        || plane_normal_vector.iter().any(|x| !(*x).is_finite())
    {
        return Err(OpossumError::Other(
            "plane normal vector must have a non zero length and be finite!".into(),
        ));
    };
    if plane_normal_anchor.iter().any(|x| !f64::is_finite(*x)) {
        return Err(OpossumError::Other(
            "plane normal anchor must be finite!".into(),
        ));
    };

    let mut pos_projection = MatrixXx3::<f64>::zeros(points_to_project.len());
    for (row, pos) in points_to_project.iter().enumerate() {
        let normed_normal_vec = plane_normal_vector / plane_normal_vector.norm();
        let displacement_vector = pos - plane_normal_anchor;

        let projection = plane_normal_anchor + displacement_vector
            - displacement_vector.dot(&normed_normal_vec) * normed_normal_vec;

        pos_projection.set_row(row, &projection.transpose());
    }
    Ok(pos_projection)
}

/// Projects points onto a defined plane
///
/// Projects points onto a defined plane and represents their position as combination of distances along the base vectors of that plane.
/// If both base vectors are None, `define_plane_coordinate_axes_directions` is used to define these axes. If only one of them is None, the cross product of the defined axis and the plane normal is used.
/// # Attributes
/// `plane_normal_anchor`: anchor point that lies on the plane
/// `plane_normal_vector`: normal vector of the plane
/// `plane_base_vec_1_opt`: first base vector of the plane.
/// `plane_base_vec_2_opt`: second base vector of the plane
/// # Errors
/// This function errors if the plane normal vector has a zero length or any of the provided input plane vectors includes a non `finite_vector`
pub fn project_pos_to_plane_with_base_vectors(
    plane_normal_anchor: &Vector3<f64>,
    plane_normal_vector: &Vector3<f64>,
    plane_base_vec_1_opt: Option<&Vector3<f64>>,
    plane_base_vec_2_opt: Option<&Vector3<f64>>,
    points_to_project: &[Vector3<f64>],
) -> OpmResult<MatrixXx2<f64>> {
    if relative_eq!(plane_normal_vector.norm(), 0.0)
        || plane_normal_vector.iter().any(|x| !f64::is_finite(*x))
    {
        return Err(OpossumError::Other(
            "plane normal vector must have a non zero length and be finite!".into(),
        ));
    };
    if plane_normal_anchor.iter().any(|x| !f64::is_finite(*x)) {
        return Err(OpossumError::Other(
            "plane normal anchor must be finite!".into(),
        ));
    };

    let (plane_co_ax_1, plane_co_ax_2) = if let (Some(plane_base_vec_1), Some(plane_base_vec_2)) =
        (plane_base_vec_1_opt, plane_base_vec_2_opt)
    {
        (*plane_base_vec_1, *plane_base_vec_2)
    } else if let Some(plane_base_vec_1) = plane_base_vec_1_opt {
        (
            plane_normal_vector.cross(plane_base_vec_1),
            *plane_base_vec_1,
        )
    } else if let Some(plane_base_vec_2) = plane_base_vec_2_opt {
        (
            plane_normal_vector.cross(plane_base_vec_2),
            *plane_base_vec_2,
        )
    } else {
        define_plane_coordinate_axes_directions(plane_normal_vector)?
    };

    if plane_co_ax_1.iter().any(|x| !f64::is_finite(*x))
        || plane_co_ax_2.iter().any(|x| !f64::is_finite(*x))
    {
        return Err(OpossumError::Other(
            "base vector of the plane contains non-finite values!".into(),
        ));
    };

    if relative_eq!(plane_co_ax_1.norm(), 0.0) || relative_eq!(plane_co_ax_2.norm(), 0.0) {
        return Err(OpossumError::Other(
            "base vector of the plane has a length of zero!".into(),
        ));
    };

    let mut pos_projection = MatrixXx2::<f64>::zeros(points_to_project.len());
    for (row, pos) in points_to_project.iter().enumerate() {
        let closest_to_axis_vec = pos
            - plane_normal_anchor
            - (pos - plane_normal_anchor).dot(plane_normal_vector) * plane_normal_vector;

        pos_projection[(row, 0)] = closest_to_axis_vec.dot(&plane_co_ax_1);
        pos_projection[(row, 1)] = closest_to_axis_vec.dot(&plane_co_ax_2);
    }
    Ok(pos_projection)
}

#[cfg(test)]
mod test {
    use super::*;
    use crate::millimeter;
    use approx::{assert_abs_diff_eq, assert_relative_eq};
    use assert_matches::assert_matches;
    #[test]
    fn display() {
        let i = Isometry::identity();
        assert_eq!(
            format!("{i}"),
            "translation: (0.000 m, 0.000 m, 0.000 m), rotation: (0.000 °, -0.000 °, 0.000 °)"
        );
    }
    #[test]
    fn new() {
        let inf_vals = vec![f64::NAN, f64::INFINITY, f64::NEG_INFINITY];

        for val in &inf_vals {
            assert!(Isometry::new(millimeter!(*val, 0., 0.), degree!(0., 0., 0.)).is_err());
            assert!(Isometry::new(millimeter!(0., *val, 0.), degree!(0., 0., 0.)).is_err());
            assert!(Isometry::new(millimeter!(0., 0., *val), degree!(0., 0., 0.)).is_err());

            assert!(Isometry::new(millimeter!(0., 0., 0.), degree!(*val, 0., 0.)).is_err());
            assert!(Isometry::new(millimeter!(0., 0., 0.), degree!(0., *val, 0.)).is_err());
            assert!(Isometry::new(millimeter!(0., 0., 0.), degree!(0., 0., *val)).is_err());
        }
    }
    #[test]
    fn new_along_z() {
        assert!(Isometry::new_along_z(millimeter!(f64::NAN)).is_err());
        assert!(Isometry::new_along_z(millimeter!(f64::INFINITY)).is_err());
        assert!(Isometry::new_along_z(millimeter!(f64::NEG_INFINITY)).is_err());
        let i = Isometry::new_along_z(millimeter!(10.0)).unwrap();
        assert_eq!(i.transform.translation.x, 0.0);
        assert_eq!(i.transform.translation.y, 0.0);
        assert_eq!(i.transform.translation.z, 0.01);
        assert_eq!(i.transform.rotation.i, 0.0);
        assert_eq!(i.transform.rotation.j, 0.0);
        assert_eq!(i.transform.rotation.k, 0.0);
    }
    #[test]
    fn translation_vec() {
        let i = Isometry::new_along_z(millimeter!(10.0)).unwrap();
        assert_eq!(
            i.translation_vec(),
            vector![millimeter!(0.0), millimeter!(0.0), millimeter!(10.0)]
        );
    }
    #[test]
    fn translation() {
        let i = Isometry::new_along_z(millimeter!(10.0)).unwrap();
        assert_eq!(i.translation(), millimeter!(0.0, 0.0, 10.0));
    }
    #[test]
    fn rotation() {
        let i = Isometry::new(millimeter!(0.0, 0.0, 0.0), degree!(10.0, 20.0, 30.0)).unwrap();
        let rot = i.rotation();
        assert_abs_diff_eq!(rot[0].value, degree!(10.0).value);
        assert_abs_diff_eq!(rot[1].value, degree!(20.0).value);
        assert_abs_diff_eq!(rot[2].value, degree!(30.0).value);
    }
    #[test]
    fn identity() {
        let i = Isometry::identity();
        assert_eq!(i.transform, nalgebra::Isometry::identity());
        assert_eq!(i.inverse, nalgebra::Isometry::identity());
    }
    #[test]
    fn append_z() {
        let i1 = Isometry::new_along_z(millimeter!(10.0)).unwrap();
        let i2 = Isometry::new_along_z(millimeter!(20.0)).unwrap();
        let i = i1.append(&i2);
        assert_eq!(i.transform.translation.x, 0.0);
        assert_eq!(i.transform.translation.y, 0.0);
        assert_eq!(i.transform.translation.z, 0.03);
    }
    #[test]
    fn append_with_rot() {
        let i1 = Isometry::new(millimeter!(0.0, 0.0, 10.0), degree!(0.0, 90.0, 0.0)).unwrap();
        let i2 = Isometry::new_along_z(millimeter!(20.0)).unwrap();
        let i = i1.append(&i2);
        let new_point = i.transform_point_f64(&Point3::origin());
        assert_relative_eq!(new_point, Point3::new(0.02, 0.0, 0.01));
    }
    #[test]
    fn define_plane_coordinate_axes_directions_test() {
        assert!(define_plane_coordinate_axes_directions(&Vector3::zeros()).is_err());

        let (ax1, ax2) = define_plane_coordinate_axes_directions(&Vector3::x()).unwrap();
        assert_relative_eq!(ax1, Vector3::z());
        assert_relative_eq!(ax2, Vector3::y());

        let (ax1, ax2) = define_plane_coordinate_axes_directions(&Vector3::y()).unwrap();
        assert_relative_eq!(ax1, Vector3::z());
        assert_relative_eq!(ax2, Vector3::x());

        let (ax1, ax2) = define_plane_coordinate_axes_directions(&Vector3::z()).unwrap();
        assert_relative_eq!(ax1, Vector3::x());
        assert_relative_eq!(ax2, Vector3::y());

        let (ax1, ax2) =
            define_plane_coordinate_axes_directions(&Vector3::new(0., 1., 1.)).unwrap();
        assert_relative_eq!(ax1, Vector3::x());
        assert_relative_eq!(ax2, Vector3::new(0., 1., 1.).cross(&Vector3::x()));

        let (ax1, ax2) =
            define_plane_coordinate_axes_directions(&Vector3::new(1., 0., 1.)).unwrap();
        assert_relative_eq!(ax1, Vector3::y());
        assert_relative_eq!(ax2, Vector3::new(1., 0., 1.).cross(&Vector3::y()));

        let (ax1, ax2) =
            define_plane_coordinate_axes_directions(&Vector3::new(1., 1., 0.)).unwrap();
        assert_relative_eq!(ax1, Vector3::z());
        assert_relative_eq!(ax2, Vector3::new(1., 1., 0.).cross(&Vector3::z()));

        let (ax1, ax2) =
            define_plane_coordinate_axes_directions(&Vector3::new(1., 0.1, 0.1)).unwrap();
        assert_relative_eq!(
            ax1,
            Vector3::new(0.9950371902099893, 0.09950371902099893, 0.0)
        );
        assert_relative_eq!(
            ax2,
            Vector3::new(-0.009950371902099894, 0.09950371902099893, 0.0)
        );
    }
    #[test]
    fn project_points_to_plane_test() {
        let pos = project_points_to_plane(
            &Vector3::zeros(),
            &Vector3::z(),
            &[Vector3::new(0., 0., -4.), Vector3::new(10., 1., 3.)],
        )
        .unwrap();

        assert_relative_eq!(pos[(0, 0)], 0.);
        assert_relative_eq!(pos[(0, 1)], 0.);
        assert_relative_eq!(pos[(1, 0)], 10.);
        assert_relative_eq!(pos[(1, 1)], 1.);

        assert!(project_points_to_plane(
            &Vector3::zeros(),
            &Vector3::zeros(),
            &[Vector3::new(0., 0., -4.), Vector3::new(10., 1., 3.)]
        )
        .is_err());

        assert!(project_points_to_plane(
            &Vector3::new(0., 0., f64::NAN),
            &Vector3::z(),
            &[Vector3::new(0., 0., -4.), Vector3::new(10., 1., 3.)]
        )
        .is_err());

        assert!(project_points_to_plane(
            &Vector3::new(0., 0., f64::INFINITY),
            &Vector3::z(),
            &[Vector3::new(0., 0., -4.), Vector3::new(10., 1., 3.)]
        )
        .is_err());

        assert!(project_points_to_plane(
            &Vector3::new(0., 0., f64::NEG_INFINITY),
            &Vector3::z(),
            &[Vector3::new(0., 0., -4.), Vector3::new(10., 1., 3.)]
        )
        .is_err());

        assert!(project_points_to_plane(
            &Vector3::z(),
            &Vector3::new(0., 1., f64::NAN),
            &[Vector3::new(0., 0., -4.), Vector3::new(10., 1., 3.)]
        )
        .is_err());

        assert!(project_points_to_plane(
            &Vector3::z(),
            &Vector3::new(0., 1., f64::INFINITY),
            &[Vector3::new(0., 0., -4.), Vector3::new(10., 1., 3.)]
        )
        .is_err());

        assert!(project_points_to_plane(
            &Vector3::z(),
            &Vector3::new(0., 1., f64::NEG_INFINITY),
            &[Vector3::new(0., 0., -4.), Vector3::new(10., 1., 3.)]
        )
        .is_err());
    }
    #[test]
    fn project_pos_to_plane_with_base_vectors_test() {
        let projection = project_pos_to_plane_with_base_vectors(
            &Vector3::zeros(),
            &Vector3::z(),
            Some(&Vector3::x()),
            Some(&Vector3::y()),
            &[Vector3::new(0., 0., -4.), Vector3::new(10., 0., 3.)],
        );
        assert!(projection.is_ok());

        let proj = projection.unwrap();
        assert_relative_eq!(proj[(0, 0)], 0.);
        assert_relative_eq!(proj[(0, 1)], 0.);
        assert_relative_eq!(proj[(1, 0)], 10.);
        assert_relative_eq!(proj[(1, 1)], 0.);

        assert!(project_pos_to_plane_with_base_vectors(
            &Vector3::zeros(),
            &Vector3::zeros(),
            Some(&Vector3::x()),
            Some(&Vector3::y()),
            &[Vector3::new(0., 0., -4.), Vector3::new(10., 0., 3.)],
        )
        .is_err());

        assert!(project_pos_to_plane_with_base_vectors(
            &Vector3::new(0., 0., f64::NAN),
            &Vector3::z(),
            Some(&Vector3::x()),
            Some(&Vector3::y()),
            &[Vector3::new(0., 0., -4.), Vector3::new(10., 0., 3.)],
        )
        .is_err());

        assert!(project_pos_to_plane_with_base_vectors(
            &Vector3::new(0., 0., f64::INFINITY),
            &Vector3::z(),
            Some(&Vector3::x()),
            Some(&Vector3::y()),
            &[Vector3::new(0., 0., -4.), Vector3::new(10., 0., 3.)],
        )
        .is_err());

        assert!(project_pos_to_plane_with_base_vectors(
            &Vector3::new(0., 0., f64::NEG_INFINITY),
            &Vector3::z(),
            Some(&Vector3::x()),
            Some(&Vector3::y()),
            &[Vector3::new(0., 0., -4.), Vector3::new(10., 0., 3.)],
        )
        .is_err());

        assert!(project_pos_to_plane_with_base_vectors(
            &Vector3::zeros(),
            &Vector3::z(),
            Some(&Vector3::zeros()),
            Some(&Vector3::y()),
            &[Vector3::new(0., 0., -4.), Vector3::new(10., 0., 3.)],
        )
        .is_err());

        assert!(project_pos_to_plane_with_base_vectors(
            &Vector3::zeros(),
            &Vector3::z(),
            Some(&Vector3::x()),
            Some(&Vector3::zeros()),
            &[Vector3::new(0., 0., -4.), Vector3::new(10., 0., 3.)],
        )
        .is_err());

        assert!(project_pos_to_plane_with_base_vectors(
            &Vector3::zeros(),
            &Vector3::z(),
            Some(&Vector3::new(1., f64::NAN, 0.)),
            Some(&Vector3::y()),
            &[Vector3::new(0., 0., -4.), Vector3::new(10., 0., 3.)],
        )
        .is_err());

        assert!(project_pos_to_plane_with_base_vectors(
            &Vector3::zeros(),
            &Vector3::z(),
            Some(&Vector3::new(1., f64::INFINITY, 0.)),
            Some(&Vector3::y()),
            &[Vector3::new(0., 0., -4.), Vector3::new(10., 0., 3.)],
        )
        .is_err());

        assert!(project_pos_to_plane_with_base_vectors(
            &Vector3::zeros(),
            &Vector3::z(),
            Some(&Vector3::new(1., f64::NEG_INFINITY, 0.)),
            Some(&Vector3::y()),
            &[Vector3::new(0., 0., -4.), Vector3::new(10., 0., 3.)],
        )
        .is_err());

        assert!(project_pos_to_plane_with_base_vectors(
            &Vector3::zeros(),
            &Vector3::z(),
            Some(&Vector3::y()),
            Some(&Vector3::new(1., f64::NAN, 0.)),
            &[Vector3::new(0., 0., -4.), Vector3::new(10., 0., 3.)],
        )
        .is_err());

        assert!(project_pos_to_plane_with_base_vectors(
            &Vector3::zeros(),
            &Vector3::z(),
            Some(&Vector3::y()),
            Some(&Vector3::new(1., f64::INFINITY, 0.)),
            &[Vector3::new(0., 0., -4.), Vector3::new(10., 0., 3.)],
        )
        .is_err());

        assert!(project_pos_to_plane_with_base_vectors(
            &Vector3::zeros(),
            &Vector3::z(),
            Some(&Vector3::y()),
            Some(&Vector3::new(1., f64::NEG_INFINITY, 0.)),
            &[Vector3::new(0., 0., -4.), Vector3::new(10., 0., 3.)],
        )
        .is_err());
    }
    #[test]
    fn from() {
        assert_matches!(Some(Isometry::identity()).into(), Proptype::Isometry(_));
        assert_matches!(
            EnumProxy {
                value: Some(Isometry::identity())
            }
            .into(),
            Proptype::Isometry(_)
        );
    }
}<|MERGE_RESOLUTION|>--- conflicted
+++ resolved
@@ -73,8 +73,6 @@
         )))
     }
 
-<<<<<<< HEAD
-=======
     ///Returns the transform matrix of this [`Isometry`]
     #[must_use]
     pub const fn get_transform(&self) -> Isometry3<f64> {
@@ -86,7 +84,6 @@
         self.inverse
     }
 
->>>>>>> a389c6a3
     /// Creates a new translation [`Isometry`]
     ///
     /// Internally, translation is handled in meter
