//!for all the functions, structs or trait that may be used for geometrical transformations
#![warn(missing_docs)]
use crate::{
    degree,
    error::{OpmResult, OpossumError},
    meter,
    properties::Proptype,
};
use approx::relative_eq;
<<<<<<< HEAD
=======
#[cfg(feature = "bevy")]
>>>>>>> 219f6dd4
use bevy::{
    math::{Quat, Vec3, Vec4},
    transform::components::Transform,
};
use nalgebra::{Isometry3, MatrixXx2, MatrixXx3, Point3, Vector3};
use num::Zero;
use serde::{Deserialize, Serialize};
use uom::si::{
    angle::radian,
    f64::{Angle, Length},
    length::meter,
};

use super::EnumProxy;

/// Struct to store the isometric transofmeation matrix and its inverse
#[derive(Debug, Clone, Default, Serialize, Deserialize, PartialEq)]
pub struct Isometry {
    transform: Isometry3<f64>,
    inverse: Isometry3<f64>,
}
impl Isometry {
    /// Creates a new [`Isometry`] which stores the rotation and translation as a transform matrix and its inverse.
    /// Internally, translation is handled in meter, rotation in radians
    /// # Attributes
    /// - `translation`: vector of translation for each axis as [`Length`]
    /// - `axisangle`: vector of rotation for each axis as [`Angle`]
    ///
    /// # Errors
    /// his function return an error if the
    ///  - the translation coordinates are not finite
    ///  - the axis angles are not finite
    pub fn new(translation: Point3<Length>, axisangle: Point3<Angle>) -> OpmResult<Self> {
        if translation.iter().any(|x| !x.is_finite()) {
            return Err(OpossumError::Other(
                "translation coordinates must be finite".into(),
            ));
        }
        if axisangle.iter().any(|x| !x.is_finite()) {
            return Err(OpossumError::Other("axis angles must be finite".into()));
        }
        let trans_in_m = Vector3::from_vec(
            translation
                .iter()
                .map(Length::get::<meter>)
                .collect::<Vec<f64>>(),
        );
        let rot_in_radian = Vector3::from_vec(
            axisangle
                .iter()
                .map(Angle::get::<radian>)
                .collect::<Vec<f64>>(),
        );
        Ok(Self::new_from_transform(Isometry3::new(
            trans_in_m,
            rot_in_radian,
        )))
    }
    /// Create a "identiy" Isometry, which represents a zero translation and rotation.
    #[must_use]
    pub fn identity() -> Self {
        Self {
            transform: Isometry3::<f64>::identity(),
            inverse: Isometry3::<f64>::identity(),
        }
    }
    /// Create a new [`Isometry`] representing a translation along the z axis.
    ///
    /// This function is a convenience function and might be removed later.
    /// # Errors
    ///
    /// This function will return an error if the given z position is not finite.
    pub fn new_along_z(z_position: Length) -> OpmResult<Self> {
        Self::new(
            Point3::new(Length::zero(), Length::zero(), z_position),
            degree!(0.0, 0.0, 0.0),
        )
    }
    /// Creates a new [`Isometry`] which stores the rotation and translation as a transform matrix and its inverse.
    /// For the translation, it is assumed to transform a point of meters
    /// # Attributes
    /// - `view_point`: origin of the view. will translate the cartesian origin to this point
    /// - `view_direction`: view direction vector. The rotation will rotate the z vector onto this direction
    /// - `up_direction`: vertical direction of the view. Must not be collinear to the view!
    #[must_use]
    pub fn new_from_view(
        view_point: Point3<Length>,
        view_direction: Vector3<f64>,
        up_direction: Vector3<f64>,
    ) -> Self {
        //get translation vector
        let view_point_in_m = Point3::from_slice(
            &view_point
                .iter()
                .map(Length::get::<meter>)
                .collect::<Vec<f64>>(),
        );
        let target_point_in_m = view_point_in_m + view_direction;

        Self::new_from_transform(Isometry3::face_towards(
            &view_point_in_m,
            &target_point_in_m,
            &up_direction,
        ))
    }
    /// Creates a new isometry which stores the rotation and translation as a transform matrix and its inverse.
    /// For the translation, it is assumed to transform a point of meters
    /// # Attributes
    /// - `view_point`: origin of the view. will translate the cartesian origin to this point
    /// - `target_point`: target of the view.
    /// - `up_direction`: vertical direction of the view. Must not be collinear to the view!
    /// # Returns
    /// Returns a new [`Isometry`] struct
    #[must_use]
    pub fn new_from_view_on_target(
        view_point: Point3<Length>,
        target_point: Point3<Length>,
        up_direction: Vector3<f64>,
    ) -> Self {
        //get translation vector
        let view_point_in_m =
            Point3::from_slice(&view_point.iter().map(|x| x.value).collect::<Vec<f64>>());
        let target_point_in_m =
            Point3::from_slice(&target_point.iter().map(|x| x.value).collect::<Vec<f64>>());

        Self::new_from_transform(Isometry3::face_towards(
            &view_point_in_m,
            &target_point_in_m,
            &up_direction,
        ))
    }
    /// Add another [`Isometry`] to this [`Isometry`].
    ///
    /// This function "chains" two isometries (translation & rotation)
    #[must_use]
    pub fn append(&self, rhs: &Self) -> Self {
        let new_transform = self.transform * rhs.transform;
        let new_inverse = new_transform.inverse();
        Self {
            transform: new_transform,
            inverse: new_inverse,
        }
    }
    /// Creates a new isometry which stores the rotation and translation as a transform matrix and its inverse.
    /// The struct is created from an already exisiting tranformation isometry3
    #[must_use]
    pub fn new_from_transform(transform: Isometry3<f64>) -> Self {
        let inverse = transform.inverse();
        Self { transform, inverse }
    }
    /// Returns the translation vector of this [`Isometry`].
    #[must_use]
    pub fn translation(&self) -> Vector3<Length> {
        let t = self.transform.translation * Point3::origin();
        Vector3::new(meter!(t.x), meter!(t.y), meter!(t.z))
    }
    /// Transforms a single point by the defined isometry
    /// # Attributes
    /// - `p`: Point3 with Length components
    /// # Returns
    /// Returns the transformed point3
    #[must_use]
    pub fn transform_point(&self, p: &Point3<Length>) -> Point3<Length> {
        let p_in_m = Point3::new(p.x.get::<meter>(), p.y.value, p.z.value);
        let p_iso_trans = self.transform.transform_point(&p_in_m);
        meter!(p_iso_trans.x, p_iso_trans.y, p_iso_trans.z)
    }

    /// Transforms a vector of points by the defined isometry
    /// # Attributes
    /// - `p_vec`: Vec of Point3 with Length components
    /// # Returns
    /// Returns the transformed point3s as Vec
    #[must_use]
    pub fn transform_points(&self, p_vec: &[Point3<Length>]) -> Vec<Point3<Length>> {
        p_vec
            .iter()
            .map(|p| self.transform_point(p))
            .collect::<Vec<Point3<Length>>>()
    }

    /// Inverse transforms a single point by the defined isometry
    /// # Attributes
    /// - `p`: Point3 with Length components
    /// # Returns
    /// Returns the inverse-transformed point3
    #[must_use]
    pub fn inverse_transform_point(&self, p: &Point3<Length>) -> Point3<Length> {
        let p_in_m = Point3::new(p.x.value, p.y.value, p.z.value);
        let p_iso_trans = self.inverse.transform_point(&p_in_m);
        meter!(p_iso_trans.x, p_iso_trans.y, p_iso_trans.z)
    }

    /// Inverse transforms a vector of points by the defined isometry
    /// # Attributes
    /// - `p_vec`: Vec of Point3 with Length components
    /// # Returns
    /// Returns the inverse-transformed point3s as Vec
    #[must_use]
    pub fn inverse_transform_points(&self, p_vec: &[Point3<Length>]) -> Vec<Point3<Length>> {
        p_vec
            .iter()
            .map(|p| self.inverse_transform_point(p))
            .collect::<Vec<Point3<Length>>>()
    }

    /// Transforms a single point by the defined isometry
    /// # Attributes
    /// - `p`: Point3 with f64 components, assuming a length in meter is specified
    /// # Returns
    /// Returns the transformed point3
    #[must_use]
    pub fn transform_point_f64(&self, p: &Point3<f64>) -> Point3<f64> {
        self.transform.transform_point(p)
    }

    /// Transforms a vector of points by the defined isometry
    /// # Attributes
    /// - `p_vec`: Vec of Point3 with f64 components, assuming a length in meter is specified
    /// # Returns
    /// Returns the transformed point3s as Vec
    #[must_use]
    pub fn transform_points_f64(&self, p_vec: &[Point3<f64>]) -> Vec<Point3<f64>> {
        p_vec
            .iter()
            .map(|p| self.transform_point_f64(p))
            .collect::<Vec<Point3<f64>>>()
    }

    /// Inverse transforms a single point by the defined isometry
    /// # Attributes
    /// - `p`: Point3 with f64 components, assuming a length in meter is specified
    /// # Returns
    /// Returns the inverse-transformed point3
    #[must_use]
    pub fn inverse_transform_point_f64(&self, p: &Point3<f64>) -> Point3<f64> {
        self.inverse.transform_point(p)
    }

    /// Inverse transforms a vector of points by the defined isometry
    /// # Attributes
    /// - `p_vec`: Vec of Point3 with Length components
    /// # Returns
    /// Returns the inverse-transformed point3s as Vec
    #[must_use]
    pub fn inverse_transform_points_f64(&self, p_vec: &[Point3<f64>]) -> Vec<Point3<f64>> {
        p_vec
            .iter()
            .map(|p| self.inverse_transform_point_f64(p))
            .collect::<Vec<Point3<f64>>>()
    }

    /// Transforms a single vector3<f64> by the defined isometry
    /// # Attributes
    /// - `v`: Vector3 dfining a direction
    /// # Returns
    /// Returns the transformed vector3
    #[must_use]
    pub fn transform_vector_f64(&self, v: &Vector3<f64>) -> Vector3<f64> {
        self.transform.transform_vector(v)
    }

    /// Transforms a vector of Vector3<f64> by the defined isometry
    /// # Attributes
    /// - `v_vec`: Vec of Vector3
    /// # Returns
    /// Returns the transformed Vector3 as Vec
    #[must_use]
    pub fn transform_vectors_f64(&self, v_vec: &[Vector3<f64>]) -> Vec<Vector3<f64>> {
        v_vec
            .iter()
            .map(|p| self.transform_vector_f64(p))
            .collect::<Vec<Vector3<f64>>>()
    }

    /// Inverse transforms a single vector3<f64> by the defined isometry
    /// # Attributes
    /// - `v`: Vector3 dfining a direction
    /// # Returns
    /// Returns the inverse-transformed vector3
    #[must_use]
    pub fn inverse_transform_vector_f64(&self, v: &Vector3<f64>) -> Vector3<f64> {
        self.inverse.transform_vector(v)
    }

    /// Inverse transforms a vector of Vector3<f64> by the defined isometry
    /// # Attributes
    /// - `v_vec`: Vec of Vector3
    /// # Returns
    /// Returns the inverse-transformed Vector3 as Vec
    #[must_use]
    pub fn inverse_transform_vectors_f64(&self, v_vec: &[Vector3<f64>]) -> Vec<Vector3<f64>> {
        v_vec
            .iter()
            .map(|p| self.inverse_transform_vector_f64(p))
            .collect::<Vec<Vector3<f64>>>()
    }
}
impl From<EnumProxy<Option<Isometry>>> for Proptype {
    fn from(value: EnumProxy<Option<Isometry>>) -> Self {
        Self::Isometry(value)
    }
}
impl From<Option<Isometry>> for Proptype {
    fn from(value: Option<Isometry>) -> Self {
        Self::Isometry(EnumProxy { value })
    }
}
<<<<<<< HEAD
=======
#[cfg(feature = "bevy")]
>>>>>>> 219f6dd4
#[allow(clippy::cast_possible_truncation)]
const fn as_f32(x: f64) -> f32 {
    x as f32
}
<<<<<<< HEAD
=======
#[cfg(feature = "bevy")]
>>>>>>> 219f6dd4
impl From<Isometry> for Transform {
    fn from(value: Isometry) -> Self {
        let t = value.transform.translation;
        let r = value.transform.rotation;
        Self::from_translation(Vec3::new(as_f32(t.x), as_f32(t.y), as_f32(t.z))).with_rotation(
            Quat::from_vec4(Vec4::new(
                as_f32(r.i),
                as_f32(r.j),
                as_f32(r.k),
                as_f32(r.w),
            )),
        )
    }
}
/// This function defines the coordinate axes on a plane.
/// This may be useful if points are projected onto that plane and should be represented by values of two coordinate axes that span the plane
/// If the plane normal is parallel to one of the main coordinate axes (x,y,z), the respective other axes are used.
/// Else if the plane normal is perpendicular to one of the main coordinate axes (x,y,z), this axis is used and the cross prouct with the plane normal and that axis
/// Otherwise, the first axis is chosen by by projecting the main axis onto that plane choosing the on with the largest angle to the plane normal. The Other one is again constructed via cross product
/// # Attributes
/// `plane_normal_vector`: normal vector of the plane
/// # Errors
/// This function errors if the plane normal vector has a zero length
pub fn define_plane_coordinate_axes_directions(
    plane_normal_vector: &Vector3<f64>,
) -> OpmResult<(Vector3<f64>, Vector3<f64>)> {
    if plane_normal_vector.norm() < f64::EPSILON {
        return Err(OpossumError::Other(
            "plane normal vector must have a non zero length!".into(),
        ));
    };
    //define the coordinate axes of the view onto the plane that is defined by the propagation axis as normal vector
    let (vec1, vec2) = if plane_normal_vector.cross(&Vector3::new(1., 0., 0.)).norm() < f64::EPSILON
    {
        //parallel to the x-axis: co_ax_1: z-axis / co_ax2: y-axis
        (Vector3::new(0., 0., 1.), Vector3::new(0., 1., 0.))
    } else if plane_normal_vector.cross(&Vector3::new(0., 1., 0.)).norm() < f64::EPSILON {
        //parallel to the y-axis: co_ax_1: z-axis / co_ax2: x-axis
        (Vector3::new(0., 0., 1.), Vector3::new(1., 0., 0.))
    } else if plane_normal_vector.cross(&Vector3::new(0., 0., 1.)).norm() < f64::EPSILON {
        //parallel to the z-axis: co_ax_1: x-axis / co_ax2: y-axis
        (Vector3::new(1., 0., 0.), Vector3::new(0., 1., 0.))
    } else if plane_normal_vector.dot(&Vector3::new(1., 0., 0.)) < f64::EPSILON {
        //propagation axis in yz plane
        let co_ax1 = Vector3::new(1., 0., 0.);
        (co_ax1, plane_normal_vector.cross(&co_ax1))
    } else if plane_normal_vector.dot(&Vector3::new(0., 1., 0.)) < f64::EPSILON {
        //propagation axis in xz plane
        let co_ax1 = Vector3::new(0., 1., 0.);
        (co_ax1, plane_normal_vector.cross(&co_ax1))
    } else if plane_normal_vector.dot(&Vector3::new(0., 0., 1.)) < f64::EPSILON {
        //propagation axis in xy plane
        let co_ax1 = Vector3::new(0., 0., 1.);
        (co_ax1, plane_normal_vector.cross(&co_ax1))
    } else {
        //propagation axis is in neither of the cartesian coordinate planes
        //Choose the first coordinate axis by projecting the axes with the largest angle to the propagation axis onto the plane
        //the second one is defined by the cross product of the first axis and the propagation axis
        let p_zz_ang = plane_normal_vector.dot(&Vector3::new(0., 0., 1.)).acos();
        let p_yy_ang = plane_normal_vector.dot(&Vector3::new(0., 1., 0.)).acos();
        let p_xx_ang = plane_normal_vector.dot(&Vector3::new(1., 0., 0.)).acos();

        let mut co_ax1 = if p_zz_ang >= p_yy_ang && p_zz_ang >= p_xx_ang {
            plane_normal_vector
                - plane_normal_vector.dot(&Vector3::new(0., 0., 1.)) * Vector3::new(0., 0., 1.)
        } else if p_yy_ang >= p_zz_ang && p_yy_ang >= p_xx_ang {
            plane_normal_vector
                - plane_normal_vector.dot(&Vector3::new(0., 1., 0.)) * Vector3::new(0., 1., 0.)
        } else {
            plane_normal_vector
                - plane_normal_vector.dot(&Vector3::new(1., 0., 0.)) * Vector3::new(1., 0., 0.)
        };

        co_ax1 /= co_ax1.norm();

        (co_ax1, plane_normal_vector.cross(&co_ax1))
    };
    Ok((vec1, vec2))
}

/// Projects points onto a defined plane
/// # Attributes
/// `plane_normal_anchor`: anchor point that lies on the plane
/// `plane_normal_vector`: normal vector of the plane
/// # Errors
/// This function errors if the plane normal vector has a zero length or any of the provided input plane vectors includes a non finite entry
pub fn project_points_to_plane(
    plane_normal_anchor: &Vector3<f64>,
    plane_normal_vector: &Vector3<f64>,
    points_to_project: &[Vector3<f64>],
) -> OpmResult<MatrixXx3<f64>> {
    if relative_eq!(plane_normal_vector.norm(), 0.0)
        || plane_normal_vector.iter().any(|x| !(*x).is_finite())
    {
        return Err(OpossumError::Other(
            "plane normal vector must have a non zero length and be finite!".into(),
        ));
    };
    if plane_normal_anchor.iter().any(|x| !f64::is_finite(*x)) {
        return Err(OpossumError::Other(
            "plane normal anchor must be finite!".into(),
        ));
    };

    let mut pos_projection = MatrixXx3::<f64>::zeros(points_to_project.len());
    for (row, pos) in points_to_project.iter().enumerate() {
        let normed_normal_vec = plane_normal_vector / plane_normal_vector.norm();
        let displacement_vector = pos - plane_normal_anchor;

        let projection = plane_normal_anchor + displacement_vector
            - displacement_vector.dot(&normed_normal_vec) * normed_normal_vec;

        pos_projection.set_row(row, &projection.transpose());
    }
    Ok(pos_projection)
}

/// Projects points onto a defined plane and represents their position as combination of distances along the base vectors of that plane.
/// If both base vectors are None, `define_plane_coordinate_axes_directions` is used to define these axes. If only one of them is None, the cross product of the defined axis and the plane normal is used.
/// # Attributes
/// `plane_normal_anchor`: anchor point that lies on the plane
/// `plane_normal_vector`: normal vector of the plane
/// `plane_base_vec_1_opt`: first base vector of the plane.
/// `plane_base_vec_2_opt`: second base vector of the plane
/// # Errors
/// This function errors if the plane normal vector has a zero length or any of the provided input plane vectors includes a non `finite_vector`
pub fn project_pos_to_plane_with_base_vectors(
    plane_normal_anchor: &Vector3<f64>,
    plane_normal_vector: &Vector3<f64>,
    plane_base_vec_1_opt: Option<&Vector3<f64>>,
    plane_base_vec_2_opt: Option<&Vector3<f64>>,
    points_to_project: &[Vector3<f64>],
) -> OpmResult<MatrixXx2<f64>> {
    if relative_eq!(plane_normal_vector.norm(), 0.0)
        || plane_normal_vector.iter().any(|x| !f64::is_finite(*x))
    {
        return Err(OpossumError::Other(
            "plane normal vector must have a non zero length and be finite!".into(),
        ));
    };
    if plane_normal_anchor.iter().any(|x| !f64::is_finite(*x)) {
        return Err(OpossumError::Other(
            "plane normal anchor must be finite!".into(),
        ));
    };

    let (plane_co_ax_1, plane_co_ax_2) = if let (Some(plane_base_vec_1), Some(plane_base_vec_2)) =
        (plane_base_vec_1_opt, plane_base_vec_2_opt)
    {
        (*plane_base_vec_1, *plane_base_vec_2)
    } else if let Some(plane_base_vec_1) = plane_base_vec_1_opt {
        (
            plane_normal_vector.cross(plane_base_vec_1),
            *plane_base_vec_1,
        )
    } else if let Some(plane_base_vec_2) = plane_base_vec_2_opt {
        (
            plane_normal_vector.cross(plane_base_vec_2),
            *plane_base_vec_2,
        )
    } else {
        define_plane_coordinate_axes_directions(plane_normal_vector)?
    };

    if plane_co_ax_1.iter().any(|x| !f64::is_finite(*x))
        || plane_co_ax_2.iter().any(|x| !f64::is_finite(*x))
    {
        return Err(OpossumError::Other(
            "base vector of the plane contains non-finite values!".into(),
        ));
    };

    if relative_eq!(plane_co_ax_1.norm(), 0.0) || relative_eq!(plane_co_ax_2.norm(), 0.0) {
        return Err(OpossumError::Other(
            "base vector of the plane has a length of zero!".into(),
        ));
    };

    let mut pos_projection = MatrixXx2::<f64>::zeros(points_to_project.len());
    for (row, pos) in points_to_project.iter().enumerate() {
        let closest_to_axis_vec = pos
            - plane_normal_anchor
            - (pos - plane_normal_anchor).dot(plane_normal_vector) * plane_normal_vector;

        pos_projection[(row, 0)] = closest_to_axis_vec.dot(&plane_co_ax_1);
        pos_projection[(row, 1)] = closest_to_axis_vec.dot(&plane_co_ax_2);
    }
    Ok(pos_projection)
}

#[cfg(test)]
mod test {
    use super::*;
    use crate::millimeter;
    use approx::assert_relative_eq;
    #[test]
    fn new_along_z() {
        assert!(Isometry::new_along_z(millimeter!(f64::NAN)).is_err());
        assert!(Isometry::new_along_z(millimeter!(f64::INFINITY)).is_err());
        assert!(Isometry::new_along_z(millimeter!(f64::NEG_INFINITY)).is_err());
        let i = Isometry::new_along_z(millimeter!(10.0)).unwrap();
        assert_eq!(i.transform.translation.x, 0.0);
        assert_eq!(i.transform.translation.y, 0.0);
        assert_eq!(i.transform.translation.z, 0.01);
        assert_eq!(i.transform.rotation.i, 0.0);
        assert_eq!(i.transform.rotation.j, 0.0);
        assert_eq!(i.transform.rotation.k, 0.0);
    }
    #[test]
    fn append_z() {
        let i1 = Isometry::new_along_z(millimeter!(10.0)).unwrap();
        let i2 = Isometry::new_along_z(millimeter!(20.0)).unwrap();
        let i = i1.append(&i2);
        assert_eq!(i.transform.translation.x, 0.0);
        assert_eq!(i.transform.translation.y, 0.0);
        assert_eq!(i.transform.translation.z, 0.03);
    }
    #[test]
    fn append_with_rot() {
        let i1 = Isometry::new(millimeter!(0.0, 0.0, 10.0), degree!(0.0, 90.0, 0.0)).unwrap();
        let i2 = Isometry::new_along_z(millimeter!(20.0)).unwrap();
        let i = i1.append(&i2);
        let new_point = i.transform_point_f64(&Point3::origin());
        assert_relative_eq!(new_point, Point3::new(0.02, 0.0, 0.01));
    }
    #[test]
    fn define_plane_coordinate_axes_directions_test() {
        assert!(define_plane_coordinate_axes_directions(&Vector3::new(0., 0., 0.)).is_err());

        let (ax1, ax2) =
            define_plane_coordinate_axes_directions(&Vector3::new(1., 0., 0.)).unwrap();
        assert_relative_eq!(ax1, Vector3::new(0., 0., 1.));
        assert_relative_eq!(ax2, Vector3::new(0., 1., 0.));

        let (ax1, ax2) =
            define_plane_coordinate_axes_directions(&Vector3::new(0., 1., 0.)).unwrap();
        assert_relative_eq!(ax1, Vector3::new(0., 0., 1.));
        assert_relative_eq!(ax2, Vector3::new(1., 0., 0.));

        let (ax1, ax2) =
            define_plane_coordinate_axes_directions(&Vector3::new(0., 0., 1.)).unwrap();
        assert_relative_eq!(ax1, Vector3::new(1., 0., 0.));
        assert_relative_eq!(ax2, Vector3::new(0., 1., 0.));

        let (ax1, ax2) =
            define_plane_coordinate_axes_directions(&Vector3::new(0., 1., 1.)).unwrap();
        assert_relative_eq!(ax1, Vector3::new(1., 0., 0.));
        assert_relative_eq!(
            ax2,
            Vector3::new(0., 1., 1.).cross(&Vector3::new(1., 0., 0.))
        );

        let (ax1, ax2) =
            define_plane_coordinate_axes_directions(&Vector3::new(1., 0., 1.)).unwrap();
        assert_relative_eq!(ax1, Vector3::new(0., 1., 0.));
        assert_relative_eq!(
            ax2,
            Vector3::new(1., 0., 1.).cross(&Vector3::new(0., 1., 0.))
        );

        let (ax1, ax2) =
            define_plane_coordinate_axes_directions(&Vector3::new(1., 1., 0.)).unwrap();
        assert_relative_eq!(ax1, Vector3::new(0., 0., 1.));
        assert_relative_eq!(
            ax2,
            Vector3::new(1., 1., 0.).cross(&Vector3::new(0., 0., 1.))
        );

        let (ax1, ax2) =
            define_plane_coordinate_axes_directions(&Vector3::new(1., 0.1, 0.1)).unwrap();
        assert_relative_eq!(
            ax1,
            Vector3::new(0.9950371902099893, 0.09950371902099893, 0.0)
        );
        assert_relative_eq!(
            ax2,
            Vector3::new(-0.009950371902099894, 0.09950371902099893, 0.0)
        );
    }
    #[test]
    fn project_points_to_plane_test() {
        let pos = project_points_to_plane(
            &Vector3::new(0., 0., 0.),
            &Vector3::new(0., 0., 1.),
            &[Vector3::new(0., 0., -4.), Vector3::new(10., 1., 3.)],
        )
        .unwrap();

        assert_relative_eq!(pos[(0, 0)], 0.);
        assert_relative_eq!(pos[(0, 1)], 0.);
        assert_relative_eq!(pos[(1, 0)], 10.);
        assert_relative_eq!(pos[(1, 1)], 1.);

        assert!(project_points_to_plane(
            &Vector3::new(0., 0., 0.),
            &Vector3::new(0., 0., 0.),
            &[Vector3::new(0., 0., -4.), Vector3::new(10., 1., 3.)]
        )
        .is_err());

        assert!(project_points_to_plane(
            &Vector3::new(0., 0., f64::NAN),
            &Vector3::new(0., 0., 1.),
            &[Vector3::new(0., 0., -4.), Vector3::new(10., 1., 3.)]
        )
        .is_err());

        assert!(project_points_to_plane(
            &Vector3::new(0., 0., f64::INFINITY),
            &Vector3::new(0., 0., 1.),
            &[Vector3::new(0., 0., -4.), Vector3::new(10., 1., 3.)]
        )
        .is_err());

        assert!(project_points_to_plane(
            &Vector3::new(0., 0., f64::NEG_INFINITY),
            &Vector3::new(0., 0., 1.),
            &[Vector3::new(0., 0., -4.), Vector3::new(10., 1., 3.)]
        )
        .is_err());

        assert!(project_points_to_plane(
            &Vector3::new(0., 0., 1.),
            &Vector3::new(0., 1., f64::NAN),
            &[Vector3::new(0., 0., -4.), Vector3::new(10., 1., 3.)]
        )
        .is_err());

        assert!(project_points_to_plane(
            &Vector3::new(0., 0., 1.),
            &Vector3::new(0., 1., f64::INFINITY),
            &[Vector3::new(0., 0., -4.), Vector3::new(10., 1., 3.)]
        )
        .is_err());

        assert!(project_points_to_plane(
            &Vector3::new(0., 0., 1.),
            &Vector3::new(0., 1., f64::NEG_INFINITY),
            &[Vector3::new(0., 0., -4.), Vector3::new(10., 1., 3.)]
        )
        .is_err());
    }
    #[test]
    fn project_pos_to_plane_with_base_vectors_test() {
        let projection = project_pos_to_plane_with_base_vectors(
            &Vector3::new(0., 0., 0.),
            &Vector3::new(0., 0., 1.),
            Some(&Vector3::new(1., 0., 0.)),
            Some(&Vector3::new(0., 1., 0.)),
            &[Vector3::new(0., 0., -4.), Vector3::new(10., 0., 3.)],
        );
        assert!(projection.is_ok());

        let proj = projection.unwrap();
        assert_relative_eq!(proj[(0, 0)], 0.);
        assert_relative_eq!(proj[(0, 1)], 0.);
        assert_relative_eq!(proj[(1, 0)], 10.);
        assert_relative_eq!(proj[(1, 1)], 0.);

        assert!(project_pos_to_plane_with_base_vectors(
            &Vector3::new(0., 0., 0.),
            &Vector3::new(0., 0., 0.),
            Some(&Vector3::new(1., 0., 0.)),
            Some(&Vector3::new(0., 1., 0.)),
            &[Vector3::new(0., 0., -4.), Vector3::new(10., 0., 3.)],
        )
        .is_err());

        assert!(project_pos_to_plane_with_base_vectors(
            &Vector3::new(0., 0., f64::NAN),
            &Vector3::new(0., 0., 1.),
            Some(&Vector3::new(1., 0., 0.)),
            Some(&Vector3::new(0., 1., 0.)),
            &[Vector3::new(0., 0., -4.), Vector3::new(10., 0., 3.)],
        )
        .is_err());

        assert!(project_pos_to_plane_with_base_vectors(
            &Vector3::new(0., 0., f64::INFINITY),
            &Vector3::new(0., 0., 1.),
            Some(&Vector3::new(1., 0., 0.)),
            Some(&Vector3::new(0., 1., 0.)),
            &[Vector3::new(0., 0., -4.), Vector3::new(10., 0., 3.)],
        )
        .is_err());

        assert!(project_pos_to_plane_with_base_vectors(
            &Vector3::new(0., 0., f64::NEG_INFINITY),
            &Vector3::new(0., 0., 1.),
            Some(&Vector3::new(1., 0., 0.)),
            Some(&Vector3::new(0., 1., 0.)),
            &[Vector3::new(0., 0., -4.), Vector3::new(10., 0., 3.)],
        )
        .is_err());

        assert!(project_pos_to_plane_with_base_vectors(
            &Vector3::new(0., 0., 0.),
            &Vector3::new(0., 0., 1.),
            Some(&Vector3::new(0., 0., 0.)),
            Some(&Vector3::new(0., 1., 0.)),
            &[Vector3::new(0., 0., -4.), Vector3::new(10., 0., 3.)],
        )
        .is_err());

        assert!(project_pos_to_plane_with_base_vectors(
            &Vector3::new(0., 0., 0.),
            &Vector3::new(0., 0., 1.),
            Some(&Vector3::new(1., 0., 0.)),
            Some(&Vector3::new(0., 0., 0.)),
            &[Vector3::new(0., 0., -4.), Vector3::new(10., 0., 3.)],
        )
        .is_err());

        assert!(project_pos_to_plane_with_base_vectors(
            &Vector3::new(0., 0., 0.),
            &Vector3::new(0., 0., 1.),
            Some(&Vector3::new(1., f64::NAN, 0.)),
            Some(&Vector3::new(0., 1., 0.)),
            &[Vector3::new(0., 0., -4.), Vector3::new(10., 0., 3.)],
        )
        .is_err());

        assert!(project_pos_to_plane_with_base_vectors(
            &Vector3::new(0., 0., 0.),
            &Vector3::new(0., 0., 1.),
            Some(&Vector3::new(1., f64::INFINITY, 0.)),
            Some(&Vector3::new(0., 1., 0.)),
            &[Vector3::new(0., 0., -4.), Vector3::new(10., 0., 3.)],
        )
        .is_err());

        assert!(project_pos_to_plane_with_base_vectors(
            &Vector3::new(0., 0., 0.),
            &Vector3::new(0., 0., 1.),
            Some(&Vector3::new(1., f64::NEG_INFINITY, 0.)),
            Some(&Vector3::new(0., 1., 0.)),
            &[Vector3::new(0., 0., -4.), Vector3::new(10., 0., 3.)],
        )
        .is_err());

        assert!(project_pos_to_plane_with_base_vectors(
            &Vector3::new(0., 0., 0.),
            &Vector3::new(0., 0., 1.),
            Some(&Vector3::new(0., 1., 0.)),
            Some(&Vector3::new(1., f64::NAN, 0.)),
            &[Vector3::new(0., 0., -4.), Vector3::new(10., 0., 3.)],
        )
        .is_err());

        assert!(project_pos_to_plane_with_base_vectors(
            &Vector3::new(0., 0., 0.),
            &Vector3::new(0., 0., 1.),
            Some(&Vector3::new(0., 1., 0.)),
            Some(&Vector3::new(1., f64::INFINITY, 0.)),
            &[Vector3::new(0., 0., -4.), Vector3::new(10., 0., 3.)],
        )
        .is_err());

        assert!(project_pos_to_plane_with_base_vectors(
            &Vector3::new(0., 0., 0.),
            &Vector3::new(0., 0., 1.),
            Some(&Vector3::new(0., 1., 0.)),
            Some(&Vector3::new(1., f64::NEG_INFINITY, 0.)),
            &[Vector3::new(0., 0., -4.), Vector3::new(10., 0., 3.)],
        )
        .is_err());
    }
}<|MERGE_RESOLUTION|>--- conflicted
+++ resolved
@@ -7,10 +7,7 @@
     properties::Proptype,
 };
 use approx::relative_eq;
-<<<<<<< HEAD
-=======
 #[cfg(feature = "bevy")]
->>>>>>> 219f6dd4
 use bevy::{
     math::{Quat, Vec3, Vec4},
     transform::components::Transform,
@@ -319,18 +316,12 @@
         Self::Isometry(EnumProxy { value })
     }
 }
-<<<<<<< HEAD
-=======
 #[cfg(feature = "bevy")]
->>>>>>> 219f6dd4
 #[allow(clippy::cast_possible_truncation)]
 const fn as_f32(x: f64) -> f32 {
     x as f32
 }
-<<<<<<< HEAD
-=======
 #[cfg(feature = "bevy")]
->>>>>>> 219f6dd4
 impl From<Isometry> for Transform {
     fn from(value: Isometry) -> Self {
         let t = value.transform.translation;
