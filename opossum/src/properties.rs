#![warn(missing_docs)]
//! Module for handling node properties
use crate::{
    aperture::Aperture,
    error::{OpmResult, OpossumError},
    lightdata::LightData,
    nodes::{
<<<<<<< HEAD
        fluence_detector::FluenceData, ray_propagation_visualizer::RayPositionHistories,
        wavefront::WaveFrontData, FilterType, Metertype, PortMap, Spectrometer, SpectrometerType,
        SpotDiagram,
    },
    optic_graph::OpticGraph,
    optic_ports::OpticPorts,
=======
        FilterType, FluenceData, Metertype, PortMap, Spectrometer, SpectrometerType, SpotDiagram,
        WaveFrontData,
    },
    optic_graph::OpticGraph,
    optic_ports::OpticPorts,
    ray::SplittingConfig,
    rays::RayPositionHistory,
>>>>>>> e7d44349
    refractive_index::RefractiveIndexType,
    reporter::{NodeReport, PdfReportable},
    utils::EnumProxy,
};
use genpdf::{elements::TableLayout, style};
use plotters::prelude::LogScalable;
use serde_derive::{Deserialize, Serialize};
use std::fmt::Debug;
use std::{collections::BTreeMap, mem};
use uom::num::Float;
use uom::si::{
    energy::joule,
    f64::{Energy, Length},
    length::meter,
    Dimension, Quantity, Unit, Units,
};
use uuid::Uuid;
/// A general set of (optical) properties.
///
/// The property system is used for storing node specific parameters (such as focal length, splitting ratio, filter curve, etc ...).
/// Properties have to be created once before they can be set and used.
///
/// ## Example
/// ```rust
/// use opossum::properties::Properties;
/// let mut props = Properties::default();
/// props.create("my float", "my floating point value", None, 3.14.into()).unwrap();
/// props.set("my float", 2.71.into()).unwrap();
/// ```
#[derive(Default, Serialize, Deserialize, Debug, Clone)]
#[serde(transparent)]
pub struct Properties {
    props: BTreeMap<String, Property>,
}
impl Properties {
    /// Creates new [`Properties`].
    ///
    /// This automatically creates some "standard" properties common to all optic nodes (name, node type, inverted, apertures)
    /// # Panics
    ///
    /// Panics theoretically if above properties could not be created.
    #[must_use]
    pub fn new(name: &str, node_type: &str) -> Self {
        let mut properties = Self::default();
        properties
            .create(
                "name",
                "name of the optical element",
                Some(vec![PropCondition::NonEmptyString]),
                name.into(),
            )
            .unwrap();
        properties
            .create(
                "node_type",
                "specific optical type of this node",
                Some(vec![PropCondition::NonEmptyString, PropCondition::ReadOnly]),
                node_type.into(),
            )
            .unwrap();
        properties
            .create("inverted", "inverse propagation?", None, false.into())
            .unwrap();
        properties
            .create(
                "apertures",
                "input and output apertures of the optical element",
                None,
                OpticPorts::default().into(),
            )
            .unwrap();
        properties
    }
    /// Create a new property with the given name.
    ///
    /// # Errors
    ///
    /// This function will return an [`OpossumError`] if a property with the same name was already created before.
    pub fn create(
        &mut self,
        name: &str,
        description: &str,
        conditions: Option<Vec<PropCondition>>,
        value: Proptype,
    ) -> OpmResult<()> {
        if self.props.contains_key(name) {
            return Err(OpossumError::Properties(format!(
                "property {name} already created",
            )));
        }
        let new_property = Property {
            prop: value,
            description: description.into(),
            conditions,
        };
        self.props.insert(name.into(), new_property);
        Ok(())
    }
    /// Set the value of the property with the given name.
    ///
    /// # Errors
    ///
    /// This function will return an [`OpossumError`] if
    ///   - the property with the given name does not exist (i.e. has not been created before).
    ///   - property conditions defined during creation are not met.
    pub fn set(&mut self, name: &str, value: Proptype) -> OpmResult<()> {
        let mut property = self
            .props
            .get(name)
            .ok_or_else(|| OpossumError::Properties(format!("property {name} does not exist")))?
            .clone();
        property.set_value(value)?;
        self.props.insert(name.into(), property);
        Ok(())
    }
    /// Sets the unchecked value of this [`Properties`].
    ///
    /// # Errors
    ///
    /// This function will return an error if the [`PropCondition`]s of the [`Proptype`] are not met.
    pub fn set_unchecked(&mut self, name: &str, value: Proptype) -> OpmResult<()> {
        let mut property = self
            .props
            .get(name)
            .ok_or_else(|| OpossumError::Properties(format!("property {name} does not exist")))?
            .clone();
        property.set_value_unchecked(value)?;
        self.props.insert(name.into(), property);
        Ok(())
    }
    /// Returns the iter of this [`Properties`].
    pub fn iter(&self) -> std::collections::btree_map::Iter<'_, String, Property> {
        self.props.iter()
    }
    /// Return `true`if a property with the given name exists.
    #[must_use]
    pub fn contains(&self, key: &str) -> bool {
        self.props.contains_key(key)
    }
    /// Return the value of the given property.
    ///
    /// # Errors
    ///
    /// This function will return an error if the property with the given name does not exist.
    pub fn get(&self, name: &str) -> OpmResult<&Proptype> {
        self.props.get(name).map_or_else(
            || {
                Err(OpossumError::Properties(format!(
                    "property {name} does not exist"
                )))
            },
            |prop| Ok(prop.prop()),
        )
    }
    /// Return the value of a boolean property.
    ///
    /// This is convenience function for easier access.
    ///
    /// # Errors
    ///
    /// This function will return an error if the property with the given name does not exist.
    pub fn get_bool(&self, name: &str) -> OpmResult<bool> {
        self.props.get(name).map_or_else(
            || {
                Err(OpossumError::Properties(format!(
                    "property {name} does not exist"
                )))
            },
            |property| {
                if let Proptype::Bool(value) = property.prop {
                    Ok(value)
                } else {
                    Err(OpossumError::Other("not a bool property".into()))
                }
            },
        )
    }
    /// Returns the name property of this node.
    ///
    /// # Errors
    ///
    /// This function will return an error if the property `name` and the property `node_type` does not exist.
    pub fn name(&self) -> OpmResult<&str> {
        if let Ok(Proptype::String(name)) = &self.get("name") {
            Ok(name)
        } else {
            self.node_type()
        }
    }
    /// Returns the node-type property of this node.
    ///
    /// # Errors
    ///
    /// This function will return an error if the property `node_type` does not exist.
    pub fn node_type(&self) -> OpmResult<&str> {
        if let Ok(Proptype::String(node_type)) = &self.get("node_type") {
            Ok(node_type)
        } else {
            Err(OpossumError::Properties(
                "Property: \"node_type\" not set!".into(),
            ))
        }
    }
    /// Returns the inversion property of thie node.
    ///
    /// # Errors
    ///
    /// Returns an error if the underlying property `inverted` does not exist or has the wrong datatype.
    pub fn inverted(&self) -> OpmResult<bool> {
        self.get_bool("inverted")
    }
}

impl<'a> IntoIterator for &'a Properties {
    type IntoIter = std::collections::btree_map::Iter<'a, String, Property>;
    type Item = (&'a std::string::String, &'a Property);
    fn into_iter(self) -> Self::IntoIter {
        self.iter()
    }
}

impl PdfReportable for Properties {
    fn pdf_report(&self) -> OpmResult<genpdf::elements::LinearLayout> {
        let mut layout = genpdf::elements::LinearLayout::vertical();
        let mut table = TableLayout::new(vec![1, 5]);
        for property in &self.props {
            let mut table_row = table.row();
            let property_name = genpdf::elements::Paragraph::default()
                .styled_string(format!("{}: ", property.0), style::Effect::Bold)
                .aligned(genpdf::Alignment::Right);
            table_row.push_element(property_name);
            table_row.push_element(property.1.pdf_report()?);
            table_row.push().unwrap();
        }
        layout.push(table);
        layout.push(genpdf::elements::Break::new(1));
        Ok(layout)
    }
}
/// (optical) Property
///
/// A property consists of the actual value (stored as [`Proptype`]), a description and optionally a list of value conditions
/// (such as `GreaterThan`, `NonEmptyString`, etc.)
#[derive(Debug, Serialize, Deserialize, Clone)]
#[serde(transparent)]
pub struct Property {
    prop: Proptype,
    #[serde(skip)]
    description: String,
    #[serde(skip)]
    conditions: Option<Vec<PropCondition>>,
}
impl Property {
    /// Returns a reference to the actual property value (expressed as [`Proptype`] prop of this [`Property`].
    #[must_use]
    pub const fn prop(&self) -> &Proptype {
        &self.prop
    }
    /// Returns a reference to the description of this [`Property`].
    #[must_use]
    pub fn description(&self) -> &str {
        self.description.as_ref()
    }
    /// Sets the value of this [`Property`].
    ///
    /// # Errors
    ///
    /// This function will return an error if the property conditions are  not met.
    pub fn set_value(&mut self, prop: Proptype) -> OpmResult<()> {
        if let Some(conditions) = &self.conditions {
            if conditions.contains(&PropCondition::InternalOnly) {
                return Err(OpossumError::Properties(
                    "property is internally used and public read-only".into(),
                ));
            }
        }
        if mem::discriminant(&self.prop) != mem::discriminant(&prop) {
            return Err(OpossumError::Properties("incompatible value types".into()));
        }
        self.check_conditions(&prop)?;
        self.prop = prop;
        Ok(())
    }
    /// Sets the value unchecked of this [`Property`].
    ///
    /// # Errors
    ///
    /// This function will return an error if the [`Proptype`]s [`PropCondition`]s are not met.
    pub fn set_value_unchecked(&mut self, prop: Proptype) -> OpmResult<()> {
        self.check_conditions(&prop)?;
        self.prop = prop;
        Ok(())
    }
    fn check_conditions(&self, prop: &Proptype) -> OpmResult<()> {
        if let Some(conditions) = &self.conditions {
            for condition in conditions {
                match condition {
                    PropCondition::NonEmptyString => {
                        if let Proptype::String(s) = prop.clone() {
                            if s.is_empty() {
                                return Err(OpossumError::Properties(
                                    "string value must not be empty".into(),
                                ));
                            }
                        }
                    }
                    PropCondition::GreaterThan(limit) => match prop {
                        Proptype::I32(val) => {
                            if val.as_f64() <= *limit {
                                return Err(OpossumError::Properties(format!(
                                    "value must be > {limit}"
                                )));
                            }
                        }
                        Proptype::F64(val) => {
                            if val <= limit {
                                return Err(OpossumError::Properties(format!(
                                    "value must be > {limit}"
                                )));
                            }
                        }
                        _ => {}
                    },
                    PropCondition::LessThan(limit) => match prop {
                        Proptype::I32(val) => {
                            if val.as_f64() >= *limit {
                                return Err(OpossumError::Properties(format!(
                                    "value must be < {limit}"
                                )));
                            }
                        }
                        Proptype::F64(val) => {
                            if val >= limit {
                                return Err(OpossumError::Properties(format!(
                                    "value must be < {limit}"
                                )));
                            }
                        }
                        _ => {}
                    },
                    PropCondition::GreaterThanEqual(limit) => match prop {
                        Proptype::I32(val) => {
                            if val.as_f64() < *limit {
                                return Err(OpossumError::Properties(format!(
                                    "value must be >= {limit}"
                                )));
                            }
                        }
                        Proptype::F64(val) => {
                            if val < limit {
                                return Err(OpossumError::Properties(format!(
                                    "value must be >= {limit}"
                                )));
                            }
                        }
                        _ => {}
                    },
                    PropCondition::LessThanEqual(limit) => match prop {
                        Proptype::I32(val) => {
                            if val.as_f64() > *limit {
                                return Err(OpossumError::Properties(format!(
                                    "value must be <= {limit}"
                                )));
                            }
                        }
                        Proptype::F64(val) => {
                            if val > limit {
                                return Err(OpossumError::Properties(format!(
                                    "value must be <= {limit}"
                                )));
                            }
                        }
                        _ => {}
                    },
                    PropCondition::InternalOnly => {}
                    PropCondition::ReadOnly => {
                        return Err(OpossumError::Properties("property is read-only".into()));
                    }
                }
            }
        }
        Ok(())
    }
}
impl PdfReportable for Property {
    fn pdf_report(&self) -> OpmResult<genpdf::elements::LinearLayout> {
        self.prop.pdf_report()
    }
}
impl From<bool> for Proptype {
    fn from(value: bool) -> Self {
        Self::Bool(value)
    }
}
impl From<f64> for Proptype {
    fn from(value: f64) -> Self {
        Self::F64(value)
    }
}
impl From<String> for Proptype {
    fn from(value: String) -> Self {
        Self::String(value)
    }
}
impl From<&str> for Proptype {
    fn from(value: &str) -> Self {
        Self::String(value.to_string())
    }
}
impl From<i32> for Proptype {
    fn from(value: i32) -> Self {
        Self::I32(value)
    }
}
impl From<Uuid> for Proptype {
    fn from(value: Uuid) -> Self {
        Self::Uuid(value)
    }
}
impl From<Length> for Proptype {
    fn from(value: Length) -> Self {
        Self::Length(value)
    }
}
impl From<Energy> for Proptype {
    fn from(value: Energy) -> Self {
        Self::Energy(value)
    }
}
#[non_exhaustive]
#[derive(Serialize, Deserialize, Debug, Clone)]
/// The type of the [`Property`].
pub enum Proptype {
    /// A string property
    ///
    /// This property makes use of [`PropCondition::NonEmptyString`] for restricting strings to be non-empty.
    String(String),
    /// An integer property
    ///
    /// This property respects the [`PropCondition::LessThan`], [`PropCondition::LessThanEqual`], [`PropCondition::GreaterThan`], and [`PropCondition::GreaterThanEqual`]
    I32(i32),
    /// A float property
    ///
    /// This property respects the [`PropCondition::LessThan`], [`PropCondition::LessThanEqual`], [`PropCondition::GreaterThan`], and [`PropCondition::GreaterThanEqual`]
    F64(f64),
    /// A boolean property
    Bool(bool),
    /// An optional [`LightData`] property
    LightData(EnumProxy<Option<LightData>>),
    /// A property for storing a complete `OpticGraph` to be used by [`OpticScenery`](crate::OpticScenery).
    OpticGraph(OpticGraph),
    /// Property for storing a [`FilterType`] of an [`IdealFilter`](crate::nodes::IdealFilter) node.
    FilterType(EnumProxy<FilterType>),
    /// Property for storing a [`SplittingConfig`] of an [`BeamSplitter`](crate::nodes::BeamSplitter) node.
    SplitterType(EnumProxy<SplittingConfig>),
    /// Property for storing a [`SpectrometerType`] of a [`Sepctrometer`](crate::nodes::Spectrometer) node.
    SpectrometerType(SpectrometerType),
    /// Property for storing a [`Metertype`] of an [`Energymeter`](crate::nodes::EnergyMeter) node.
    Metertype(Metertype),
    /// Property for storing the external port mapping ([`PortMap`]) of a [`Group`](crate::nodes::NodeGroup) node.
    GroupPortMap(PortMap),
    /// An [`Uuid`] for identifying an optical node.
    Uuid(Uuid),
    /// A property for storing [`OpticPorts`].
    OpticPorts(OpticPorts),
    /// A property for storing an optical [`Aperture`].
    Aperture(Aperture),
    /// A property for storing a [`Spectrum`](crate::spectrum::Spectrum).
    Spectrometer(Spectrometer),
    /// This property stores optical [`Rays`](crate::rays::Rays)
    SpotDiagram(SpotDiagram),
    /// This property stores the fluence information [`FluenceData`]
    FluenceDetector(FluenceData),
    /// This property stores the wavefront Information [`WaveFrontData`]
    WaveFrontStats(WaveFrontData),
    /// This property stores the ray position history of all [`Rays`](crate::rays::Rays) during propagation through the optic scenery
    RayPositionHistory(RayPositionHistories),
    /// A (nested set) of Properties
    NodeReport(NodeReport),
    /// a geometrical length
    Length(Length),
    /// an energy value
    Energy(Energy),
    /// a optical refractive index model
    RefractiveIndex(EnumProxy<RefractiveIndexType>),
}
fn format_value_with_prefix(value: f64) -> String {
    if value.is_nan() {
        return String::from("     nan ");
    }
    if value == f64::INFINITY {
        return String::from("     inf ");
    }
    if value == f64::NEG_INFINITY {
        return String::from("    -inf ");
    }
    if value.abs() < f64::EPSILON {
        return String::from("   0.000 ");
    }
    #[allow(clippy::cast_possible_truncation)]
    let mut exponent = (f64::log10(value.abs()).floor()) as i32;
    if exponent.is_negative() {
        exponent -= 2;
    }
    let exponent = (exponent / 3) * 3;
    let prefix = match exponent {
        -21 => "z",
        -18 => "a",
        -15 => "f",
        -12 => "p",
        -9 => "n",
        -6 => "u",
        -3 => "m",
        0 => "",
        3 => "k",
        6 => "M",
        9 => "G",
        12 => "T",
        15 => "P",
        18 => "E",
        21 => "Z",
        _ => "?",
    };
    format!("{:8.3} {prefix}", value / f64::powi(10.0, exponent))
}
fn format_quantity<D, U, V, N>(_: N, q: Quantity<D, U, V>) -> String
where
    D: Dimension + ?Sized,
    U: Units<V> + ?Sized,
    V: Float + uom::Conversion<V> + Debug,
    N: Unit,
{
    let base_unit = N::abbreviation();
    let base_value = q.value.to_f64().unwrap();
    format!("{}{}", format_value_with_prefix(base_value), base_unit)
}
impl PdfReportable for Proptype {
    fn pdf_report(&self) -> OpmResult<genpdf::elements::LinearLayout> {
        let mut l = genpdf::elements::LinearLayout::vertical();
        match self {
            Self::String(value) => l.push(genpdf::elements::Paragraph::new(value)),
            Self::I32(value) => l.push(genpdf::elements::Paragraph::new(format!("{value}"))),
            Self::F64(value) => l.push(genpdf::elements::Paragraph::new(format!("{value:.6}"))),
            Self::Bool(value) => l.push(genpdf::elements::Paragraph::new(value.to_string())),
            Self::FilterType(value) => l.push(value.value.pdf_report()?),
            Self::SpectrometerType(value) => l.push(value.pdf_report()?),
            Self::Metertype(value) => l.push(value.pdf_report()?),
            Self::Spectrometer(value) => l.push(value.pdf_report()?),
            Self::SpotDiagram(value) => l.push(value.pdf_report()?),
            Self::WaveFrontStats(value) => l.push(value.pdf_report()?),
            Self::FluenceDetector(value) => l.push(value.pdf_report()?),
            Self::NodeReport(value) => l.push(value.properties().pdf_report()?),
            Self::Length(value) => l.push(genpdf::elements::Paragraph::new(format_quantity(
                meter, *value,
            ))),
            Self::Energy(value) => l.push(genpdf::elements::Paragraph::new(format_quantity(
                joule, *value,
            ))),
            Self::RayPositionHistory(value) => l.push(value.pdf_report()?),

            _ => l.push(
                genpdf::elements::Paragraph::default()
                    .styled_string("unknown property type", style::Effect::Italic),
            ),
        }
        Ok(l)
    }
}
#[non_exhaustive]
#[derive(Debug, Clone, PartialEq)]
/// An enum defining value constraints for various [`Proptype`]s.
pub enum PropCondition {
    /// Allow only non-empty [`Proptype::String`]s.
    NonEmptyString,
    /// Do not use yet...
    InternalOnly, // DO NOT USE YET (deserialization problems)
    /// This property is readonly. It can only be set during property creation.
    ReadOnly, // can only be set during creation
    /// Restrict integer or float properties to values greater (>) than the given limit.
    GreaterThan(f64),
    /// Restrict integer or float properties to values less (<) than the given limit.
    LessThan(f64),
    /// Restrict integer or float properties to values greater than or equal (>=) the given limit.
    GreaterThanEqual(f64),
    /// Restrict integer or float properties to values less than or equal (<=) the given limit.
    LessThanEqual(f64),
}
#[cfg(test)]
mod test {
    use super::*;
    use assert_matches::assert_matches;
    #[test]
    fn properties_create() {
        let mut props = Properties::default();
        assert!(props
            .create("test", "my description", None, 1.into())
            .is_ok());
        assert_eq!(props.props.len(), 1);
        assert!(props
            .create("test2", "my description", None, 1.into())
            .is_ok());
        assert_eq!(props.props.len(), 2);
        assert!(props
            .create("test", "my description", None, 2.into())
            .is_err());
        assert_eq!(props.props.len(), 2);
    }
    #[test]
    fn properties_get() {
        let mut props = Properties::default();
        props
            .create("test", "my description", None, 1.into())
            .unwrap();
        let prop = props.get("test").unwrap();
        assert_matches!(prop, &Proptype::I32(1));
        assert!(props.get("wrong").is_err());
    }
    #[test]
    fn properties_node_type() {
        let mut props = Properties::default();
        assert!(props.node_type().is_err());
        props
            .create("node_type", "my description", None, "my node".into())
            .unwrap();
        assert_eq!(props.node_type().unwrap(), "my node");
        let mut props = Properties::default();
        props
            .create("node_type", "my description", None, true.into())
            .unwrap();
        assert!(props.node_type().is_err());
    }
    #[test]
    fn properties_get_bool() {
        let mut props = Properties::default();
        props
            .create("no bool", "my description", None, 1.into())
            .unwrap();
        props
            .create("my bool", "my description", None, true.into())
            .unwrap();
        props
            .create("my other bool", "my description", None, false.into())
            .unwrap();
        assert!(props.get_bool("wrong").is_err());
        assert!(props.get_bool("no bool").is_err());
        assert_eq!(props.get_bool("my bool").unwrap(), true);
        assert_eq!(props.get_bool("my other bool").unwrap(), false);
    }
    #[test]
    fn property_description() {
        let prop = Property {
            prop: true.into(),
            description: "my description".to_string(),
            conditions: None,
        };
        assert_eq!(prop.description(), "my description");
    }
    #[test]
    fn property_set_different_type() {
        let mut prop = Property {
            prop: Proptype::Bool(true),
            description: "".into(),
            conditions: None,
        };
        assert!(prop.set_value(Proptype::Bool(false)).is_ok());
        assert!(prop.set_value(Proptype::F64(3.14)).is_err());
    }
    #[test]
    fn format_value() {
        assert_eq!(format_value_with_prefix(0.0), "   0.000 ");
        assert_eq!(format_value_with_prefix(1.0), "   1.000 ");
        assert_eq!(format_value_with_prefix(999.12345), " 999.123 ");
        assert_eq!(format_value_with_prefix(1001.2345), "   1.001 k");
        assert_eq!(format_value_with_prefix(1234567.12345), "   1.235 M");
        assert_eq!(format_value_with_prefix(1234567890.12345), "   1.235 G");
        assert_eq!(format_value_with_prefix(-1234567890.12345), "  -1.235 G");
        assert_eq!(format_value_with_prefix(0.12345), " 123.450 m");
        assert_eq!(format_value_with_prefix(-0.0000012345), "  -1.235 u");
        assert_eq!(format_value_with_prefix(f64::INFINITY), "     inf ");
        assert_eq!(format_value_with_prefix(f64::NEG_INFINITY), "    -inf ");
        assert_eq!(format_value_with_prefix(f64::NAN), "     nan ");
    }
}<|MERGE_RESOLUTION|>--- conflicted
+++ resolved
@@ -5,22 +5,14 @@
     error::{OpmResult, OpossumError},
     lightdata::LightData,
     nodes::{
-<<<<<<< HEAD
         fluence_detector::FluenceData, ray_propagation_visualizer::RayPositionHistories,
         wavefront::WaveFrontData, FilterType, Metertype, PortMap, Spectrometer, SpectrometerType,
         SpotDiagram,
     },
     optic_graph::OpticGraph,
     optic_ports::OpticPorts,
-=======
-        FilterType, FluenceData, Metertype, PortMap, Spectrometer, SpectrometerType, SpotDiagram,
-        WaveFrontData,
-    },
-    optic_graph::OpticGraph,
-    optic_ports::OpticPorts,
     ray::SplittingConfig,
     rays::RayPositionHistory,
->>>>>>> e7d44349
     refractive_index::RefractiveIndexType,
     reporter::{NodeReport, PdfReportable},
     utils::EnumProxy,
