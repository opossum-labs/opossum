#![warn(missing_docs)]
//! Module for handling node properties
use crate::{
    aperture::Aperture,
    error::{OpmResult, OpossumError},
    lightdata::LightData,
    nodes::{
        wavefront::WaveFrontData, FilterType, Metertype, PortMap, Spectrometer, SpectrometerType,
        SpotDiagram,
    },
    optic_graph::OpticGraph,
    optic_ports::OpticPorts,
    reporter::{NodeReport, PdfReportable},
    SplittingConfig,
};
use genpdf::{elements::TableLayout, style};
use plotters::prelude::LogScalable;
use serde_derive::{Deserialize, Serialize};
use std::fmt::Debug;
use std::{collections::BTreeMap, mem};
use uom::num::Float;
use uom::si::{
    energy::joule,
    f64::{Energy, Length},
    length::meter,
    Dimension, Quantity, Unit, Units,
};
use uuid::Uuid;
/// A general set of (optical) properties.
///
/// The property system is used for storing node specific parameters (such as focal length, splitting ratio, filter curve, etc ...).
/// Properties have to be created once before they can be set and used.
///
/// ## Example
/// ```rust
/// use opossum::properties::Properties;
/// let mut props = Properties::default();
/// props.create("my float", "my floating point value", None, 3.14.into()).unwrap();
/// props.set("my float", 2.71.into()).unwrap();
/// ```
#[derive(Default, Serialize, Deserialize, Debug, Clone)]
#[serde(transparent)]
pub struct Properties {
    props: BTreeMap<String, Property>,
}
impl Properties {
    /// Creates new [`Properties`].
    ///
    /// This automatically creates some "standard" properties common to all optic nodes (name, node type, inverted, apertures)
    /// # Panics
    ///
    /// Panics theoretically if above properties could not be created.
    #[must_use]
    pub fn new(name: &str, node_type: &str) -> Self {
        let mut properties = Self::default();
        properties
            .create(
                "name",
                "name of the optical element",
                Some(vec![PropCondition::NonEmptyString]),
                name.into(),
            )
            .unwrap();
        properties
            .create(
                "node_type",
                "specific optical type of this node",
                Some(vec![PropCondition::NonEmptyString, PropCondition::ReadOnly]),
                node_type.into(),
            )
            .unwrap();
        properties
            .create("inverted", "inverse propagation?", None, false.into())
            .unwrap();
        properties
            .create(
                "apertures",
                "input and output apertures of the optical element",
                None,
                OpticPorts::default().into(),
            )
            .unwrap();
        properties
    }
    /// Create a new property with the given name.
    ///
    /// # Errors
    ///
    /// This function will return an [`OpossumError`] if a property with the same name was already created before.
    pub fn create(
        &mut self,
        name: &str,
        description: &str,
        conditions: Option<Vec<PropCondition>>,
        value: Proptype,
    ) -> OpmResult<()> {
        if self.props.contains_key(name) {
            return Err(OpossumError::Properties(format!(
                "property {name} already created",
            )));
        }
        let new_property = Property {
            prop: value,
            description: description.into(),
            conditions,
        };
        self.props.insert(name.into(), new_property);
        Ok(())
    }
    /// Set the value of the property with the given name.
    ///
    /// # Errors
    ///
    /// This function will return an [`OpossumError`] if
    ///   - the property with the given name does not exist (i.e. has not been created before).
    ///   - property conditions defined during creation are not met.
    pub fn set(&mut self, name: &str, value: Proptype) -> OpmResult<()> {
        let mut property = self
            .props
            .get(name)
            .ok_or_else(|| OpossumError::Properties(format!("property {name} does not exist")))?
            .clone();
        property.set_value(value)?;
        self.props.insert(name.into(), property);
        Ok(())
    }
    /// Sets the unchecked value of this [`Properties`].
    ///
    /// # Errors
    ///
    /// This function will return an error if the [`PropCondition`]s of the [`Proptype`] are not met.
    pub fn set_unchecked(&mut self, name: &str, value: Proptype) -> OpmResult<()> {
        let mut property = self
            .props
            .get(name)
            .ok_or_else(|| OpossumError::Properties(format!("property {name} does not exist")))?
            .clone();
        property.set_value_unchecked(value)?;
        self.props.insert(name.into(), property);
        Ok(())
    }
    /// Returns the iter of this [`Properties`].
    pub fn iter(&self) -> std::collections::btree_map::Iter<'_, String, Property> {
        self.props.iter()
    }
    /// Return `true`if a property with the given name exists.
    #[must_use]
    pub fn contains(&self, key: &str) -> bool {
        self.props.contains_key(key)
    }
    /// Return the value of the given property.
    ///
    /// # Errors
    ///
    /// This function will return an error if the property with the given name does not exist.
    pub fn get(&self, name: &str) -> OpmResult<&Proptype> {
        self.props.get(name).map_or_else(
            || {
                Err(OpossumError::Properties(format!(
                    "property {name} does not exist"
                )))
            },
            |prop| Ok(prop.prop()),
        )
    }
    /// Return the value of a boolean property.
    ///
    /// This is convenience function for easier access.
    ///
    /// # Errors
    ///
    /// This function will return an error if the property with the given name does not exist.
    pub fn get_bool(&self, name: &str) -> OpmResult<bool> {
        self.props.get(name).map_or_else(
            || {
                Err(OpossumError::Properties(format!(
                    "property {name} not found"
                )))
            },
            |property| {
                if let Proptype::Bool(value) = property.prop {
                    Ok(value)
                } else {
                    Err(OpossumError::Other("not a bool property".into()))
                }
            },
        )
    }
    /// Returns the name property of this node.
    ///
    /// # Errors
    ///
    /// This function will return an error if the property `name` and the property `node_type` does not exist.
    pub fn name(&self) -> OpmResult<&str> {
        if let Ok(Proptype::String(name)) = &self.get("name") {
            Ok(name)
        } else {
            self.node_type()
        }
    }
    /// Returns the node-type property of this node.
    ///
    /// # Errors
    ///
    /// This function will return an error if the property `node_type` does not exist.
    pub fn node_type(&self) -> OpmResult<&str> {
        if let Ok(Proptype::String(node_type)) = &self.get("node_type") {
            Ok(node_type)
        } else {
            Err(OpossumError::Properties(
                "Property: \"node_type\" not set!".into(),
            ))
        }
    }
    /// Returns the inversion property of thie node.
    ///
    /// # Errors
    ///
    /// Returns an error if the underlying property `inverted` does not exist or has the wrong datatype.
    pub fn inverted(&self) -> OpmResult<bool> {
        self.get_bool("inverted")
    }
}

impl<'a> IntoIterator for &'a Properties {
    type IntoIter = std::collections::btree_map::Iter<'a, String, Property>;
    type Item = (&'a std::string::String, &'a Property);
    fn into_iter(self) -> Self::IntoIter {
        self.iter()
    }
}

impl PdfReportable for Properties {
    fn pdf_report(&self) -> OpmResult<genpdf::elements::LinearLayout> {
        let mut layout = genpdf::elements::LinearLayout::vertical();
        let mut table = TableLayout::new(vec![1, 3]);
        for property in &self.props {
            let mut table_row = table.row();
            let property_name = genpdf::elements::Paragraph::default()
                .styled_string(format!("{}: ", property.0), style::Effect::Bold)
                .aligned(genpdf::Alignment::Right);
            table_row.push_element(property_name);
            table_row.push_element(property.1.pdf_report()?);
            table_row.push().unwrap();
        }
        layout.push(table);
        Ok(layout)
    }
}
/// (optical) Property
///
/// A property consists of the actual value (stored as [`Proptype`]), a description and optionally a list of value conditions
/// (such as `GreaterThan`, `NonEmptyString`, etc.)
#[derive(Debug, Serialize, Deserialize, Clone)]
#[serde(transparent)]
pub struct Property {
    prop: Proptype,
    #[serde(skip)]
    description: String,
    #[serde(skip)]
    conditions: Option<Vec<PropCondition>>,
}
impl Property {
    /// Returns a reference to the actual property value (expressed as [`Proptype`] prop of this [`Property`].
    #[must_use]
    pub const fn prop(&self) -> &Proptype {
        &self.prop
    }
    /// Returns a reference to the description of this [`Property`].
    #[must_use]
    pub fn description(&self) -> &str {
        self.description.as_ref()
    }
    /// Sets the value of this [`Property`].
    ///
    /// # Errors
    ///
    /// This function will return an error if the property conditions are  not met.
    pub fn set_value(&mut self, prop: Proptype) -> OpmResult<()> {
        if let Some(conditions) = &self.conditions {
            if conditions.contains(&PropCondition::InternalOnly) {
                return Err(OpossumError::Properties(
                    "property is internally used and public read-only".into(),
                ));
            }
        }
        if mem::discriminant(&self.prop) != mem::discriminant(&prop) {
            return Err(OpossumError::Properties("incompatible value types".into()));
        }
        self.check_conditions(&prop)?;
        self.prop = prop;
        Ok(())
    }
    /// Sets the value unchecked of this [`Property`].
    ///
    /// # Errors
    ///
    /// This function will return an error if the [`Proptype`]s [`PropCondition`]s are not met.
    pub fn set_value_unchecked(&mut self, prop: Proptype) -> OpmResult<()> {
        self.check_conditions(&prop)?;
        self.prop = prop;
        Ok(())
    }
    fn check_conditions(&self, prop: &Proptype) -> OpmResult<()> {
        if let Some(conditions) = &self.conditions {
            for condition in conditions {
                match condition {
                    PropCondition::NonEmptyString => {
                        if let Proptype::String(s) = prop.clone() {
                            if s.is_empty() {
                                return Err(OpossumError::Properties(
                                    "string value must not be empty".into(),
                                ));
                            }
                        }
                    }
                    PropCondition::GreaterThan(limit) => match prop {
                        Proptype::I32(val) => {
                            if val.as_f64() <= *limit {
                                return Err(OpossumError::Properties(format!(
                                    "value must be > {limit}"
                                )));
                            }
                        }
                        Proptype::F64(val) => {
                            if val <= limit {
                                return Err(OpossumError::Properties(format!(
                                    "value must be > {limit}"
                                )));
                            }
                        }
                        _ => {}
                    },
                    PropCondition::LessThan(limit) => match prop {
                        Proptype::I32(val) => {
                            if val.as_f64() >= *limit {
                                return Err(OpossumError::Properties(format!(
                                    "value must be < {limit}"
                                )));
                            }
                        }
                        Proptype::F64(val) => {
                            if val >= limit {
                                return Err(OpossumError::Properties(format!(
                                    "value must be < {limit}"
                                )));
                            }
                        }
                        _ => {}
                    },
                    PropCondition::GreaterThanEqual(limit) => match prop {
                        Proptype::I32(val) => {
                            if val.as_f64() < *limit {
                                return Err(OpossumError::Properties(format!(
                                    "value must be >= {limit}"
                                )));
                            }
                        }
                        Proptype::F64(val) => {
                            if val < limit {
                                return Err(OpossumError::Properties(format!(
                                    "value must be >= {limit}"
                                )));
                            }
                        }
                        _ => {}
                    },
                    PropCondition::LessThanEqual(limit) => match prop {
                        Proptype::I32(val) => {
                            if val.as_f64() > *limit {
                                return Err(OpossumError::Properties(format!(
                                    "value must be <= {limit}"
                                )));
                            }
                        }
                        Proptype::F64(val) => {
                            if val > limit {
                                return Err(OpossumError::Properties(format!(
                                    "value must be <= {limit}"
                                )));
                            }
                        }
                        _ => {}
                    },
                    PropCondition::InternalOnly => {}
                    PropCondition::ReadOnly => {
                        return Err(OpossumError::Properties("property is read-only".into()));
                    }
                }
            }
        }
        Ok(())
    }
}
impl PdfReportable for Property {
    fn pdf_report(&self) -> OpmResult<genpdf::elements::LinearLayout> {
        self.prop.pdf_report()
    }
}
impl From<bool> for Proptype {
    fn from(value: bool) -> Self {
        Self::Bool(value)
    }
}
impl From<f64> for Proptype {
    fn from(value: f64) -> Self {
        Self::F64(value)
    }
}
impl From<String> for Proptype {
    fn from(value: String) -> Self {
        Self::String(value)
    }
}
impl From<&str> for Proptype {
    fn from(value: &str) -> Self {
        Self::String(value.to_string())
    }
}
impl From<i32> for Proptype {
    fn from(value: i32) -> Self {
        Self::I32(value)
    }
}
impl From<Uuid> for Proptype {
    fn from(value: Uuid) -> Self {
        Self::Uuid(value)
    }
}
impl From<Length> for Proptype {
    fn from(value: Length) -> Self {
        Self::Length(value)
    }
}
impl From<Energy> for Proptype {
    fn from(value: Energy) -> Self {
        Self::Energy(value)
    }
}
#[non_exhaustive]
#[derive(Serialize, Deserialize, Debug, Clone)]
/// The type of the [`Property`].
pub enum Proptype {
    /// A string property
    ///
    /// This property makes use of [`PropCondition::NonEmptyString`] for restricting strings to be non-empty.
    String(String),
    /// An integer property
    ///
    /// This property respects the [`PropCondition::LessThan`], [`PropCondition::LessThanEqual`], [`PropCondition::GreaterThan`], and [`PropCondition::GreaterThanEqual`]
    I32(i32),
    /// A float property
    ///
    /// This property respects the [`PropCondition::LessThan`], [`PropCondition::LessThanEqual`], [`PropCondition::GreaterThan`], and [`PropCondition::GreaterThanEqual`]
    F64(f64),
    /// A boolean property
    Bool(bool),
    /// An optional [`LightData`] property
    LightData(Option<LightData>),
    /// A property for storing a complete `OpticGraph` to be used by [`OpticScenery`](crate::OpticScenery).
    OpticGraph(OpticGraph),
    /// Property for storing a [`FilterType`] of an [`IdealFilter`](crate::nodes::IdealFilter) node.
    FilterType(FilterType),
    /// Property for storing a [`SplittingConfig`] of an [`BeamSplitter`](crate::nodes::BeamSplitter) node.
    SplitterType(SplittingConfig),
    /// Property for storing a [`SpectrometerType`] of a [`Sepctrometer`](crate::nodes::Spectrometer) node.
    SpectrometerType(SpectrometerType),
    /// Property for storing a [`Metertype`] of an [`Energymeter`](crate::nodes::EnergyMeter) node.
    Metertype(Metertype),
    /// Property for storing the external port mapping ([`PortMap`]) of a [`Group`](crate::nodes::NodeGroup) node.
    GroupPortMap(PortMap),
    /// An [`Uuid`] for identifying an optical node.
    Uuid(Uuid),
    /// A property for storing [`OpticPorts`].
    OpticPorts(OpticPorts),
    /// A property for storing an optical [`Aperture`]
    Aperture(Aperture),
    /// This property stores a [`Spectrum`](crate::spectrum::Spectrum)
    Spectrometer(Spectrometer),
    /// This property stores optical [`Rays`](crate::rays::Rays)
    SpotDiagram(SpotDiagram),
<<<<<<< HEAD
    /// This property stores optical [`Rays`](crate::rays::Rays)
    WaveFront(WaveFront),
=======
    /// This property stores the wavefront Information [`WaveFrontData`]
    WaveFrontStats(WaveFrontData),
>>>>>>> ff7e9a15
    /// A (nested set) of Properties
    NodeReport(NodeReport),
    /// a geometrical length
    Length(Length),
    /// an energy value
    Energy(Energy),
}
fn format_value_with_prefix(value: f64) -> String {
    if value.is_nan() {
        return String::from("     nan ");
    }
    if value == f64::INFINITY {
        return String::from("     inf ");
    }
    if value == f64::NEG_INFINITY {
        return String::from("    -inf ");
    }
    if value.abs() < f64::EPSILON {
        return String::from("   0.000 ");
    }
    #[allow(clippy::cast_possible_truncation)]
    let mut exponent = (f64::log10(value.abs()).floor()) as i32;
    if exponent.is_negative() {
        exponent -= 2;
    }
    let exponent = (exponent / 3) * 3;
    let prefix = match exponent {
        -21 => "z",
        -18 => "a",
        -15 => "f",
        -12 => "p",
        -9 => "n",
        -6 => "u",
        -3 => "m",
        0 => "",
        3 => "k",
        6 => "M",
        9 => "G",
        12 => "T",
        15 => "P",
        18 => "E",
        21 => "Z",
        _ => "?",
    };
    format!("{:8.3} {prefix}", value / f64::powi(10.0, exponent))
}
fn format_quantity<D, U, V, N>(_: N, q: Quantity<D, U, V>) -> String
where
    D: Dimension + ?Sized,
    U: Units<V> + ?Sized,
    V: Float + uom::Conversion<V> + Debug,
    N: Unit,
{
    let base_unit = N::abbreviation();
    let base_value = q.value.to_f64().unwrap();
    format!("{}{}", format_value_with_prefix(base_value), base_unit)
}
impl PdfReportable for Proptype {
    fn pdf_report(&self) -> OpmResult<genpdf::elements::LinearLayout> {
        let mut l = genpdf::elements::LinearLayout::vertical();
        match self {
            Self::String(value) => l.push(genpdf::elements::Paragraph::new(value)),
            Self::I32(value) => l.push(genpdf::elements::Paragraph::new(format!("{value}"))),
            Self::F64(value) => l.push(genpdf::elements::Paragraph::new(format!("{value:.6}"))),
            Self::Bool(value) => l.push(genpdf::elements::Paragraph::new(value.to_string())),
            Self::FilterType(value) => l.push(value.pdf_report()?),
            Self::SpectrometerType(value) => l.push(value.pdf_report()?),
            Self::Metertype(value) => l.push(value.pdf_report()?),
            Self::Spectrometer(value) => l.push(value.pdf_report()?),
            Self::SpotDiagram(value) => l.push(value.pdf_report()?),
            Self::WaveFrontStats(value) => l.push(value.pdf_report()?),
            Self::NodeReport(value) => l.push(value.properties().pdf_report()?),
            Self::Length(value) => l.push(genpdf::elements::Paragraph::new(format_quantity(
                meter, *value,
            ))),
            Self::Energy(value) => l.push(genpdf::elements::Paragraph::new(format_quantity(
                joule, *value,
            ))),
            _ => l.push(
                genpdf::elements::Paragraph::default()
                    .styled_string("unknown property type", style::Effect::Italic),
            ),
        }
        Ok(l)
    }
}
#[non_exhaustive]
#[derive(Debug, Clone, PartialEq)]
/// An enum defining value constraints for various [`Proptype`]s.
pub enum PropCondition {
    /// Allow only non-empty [`Proptype::String`]s.
    NonEmptyString,
    /// Do not use yet...
    InternalOnly, // DO NOT USE YET (deserialization problems)
    /// This property is readonly. It can only be set during property creation.
    ReadOnly, // can only be set during creation
    /// Restrict integer or float properties to values greater (>) than the given limit.
    GreaterThan(f64),
    /// Restrict integer or float properties to values less (<) than the given limit.
    LessThan(f64),
    /// Restrict integer or float properties to values greater than or equal (>=) the given limit.
    GreaterThanEqual(f64),
    /// Restrict integer or float properties to values less than or equal (<=) the given limit.
    LessThanEqual(f64),
}
#[cfg(test)]
mod test {
    use super::*;
    use assert_matches::assert_matches;
    #[test]
    fn properties_create() {
        let mut props = Properties::default();
        assert!(props
            .create("test", "my description", None, 1.into())
            .is_ok());
        assert_eq!(props.props.len(), 1);
        assert!(props
            .create("test2", "my description", None, 1.into())
            .is_ok());
        assert_eq!(props.props.len(), 2);
        assert!(props
            .create("test", "my description", None, 2.into())
            .is_err());
        assert_eq!(props.props.len(), 2);
    }
    #[test]
    fn properties_get() {
        let mut props = Properties::default();
        props
            .create("test", "my description", None, 1.into())
            .unwrap();
        let prop = props.get("test").unwrap();
        assert_matches!(prop, &Proptype::I32(1));
        assert!(props.get("wrong").is_err());
    }
    #[test]
    fn properties_node_type() {
        let mut props = Properties::default();
        assert!(props.node_type().is_err());
        props
            .create("node_type", "my description", None, "my node".into())
            .unwrap();
        assert_eq!(props.node_type().unwrap(), "my node");
        let mut props = Properties::default();
        props
            .create("node_type", "my description", None, true.into())
            .unwrap();
        assert!(props.node_type().is_err());
    }
    #[test]
    fn properties_get_bool() {
        let mut props = Properties::default();
        props
            .create("no bool", "my description", None, 1.into())
            .unwrap();
        props
            .create("my bool", "my description", None, true.into())
            .unwrap();
        props
            .create("my other bool", "my description", None, false.into())
            .unwrap();
        assert!(props.get_bool("wrong").is_err());
        assert!(props.get_bool("no bool").is_err());
        assert_eq!(props.get_bool("my bool").unwrap(), true);
        assert_eq!(props.get_bool("my other bool").unwrap(), false);
    }
    #[test]
    fn property_description() {
        let prop = Property {
            prop: true.into(),
            description: "my description".to_string(),
            conditions: None,
        };
        assert_eq!(prop.description(), "my description");
    }
    #[test]
    fn property_set_different_type() {
        let mut prop = Property {
            prop: Proptype::Bool(true),
            description: "".into(),
            conditions: None,
        };
        assert!(prop.set_value(Proptype::Bool(false)).is_ok());
        assert!(prop.set_value(Proptype::F64(3.14)).is_err());
    }
    #[test]
    fn format_value() {
        assert_eq!(format_value_with_prefix(0.0), "   0.000 ");
        assert_eq!(format_value_with_prefix(1.0), "   1.000 ");
        assert_eq!(format_value_with_prefix(999.12345), " 999.123 ");
        assert_eq!(format_value_with_prefix(1001.2345), "   1.001 k");
        assert_eq!(format_value_with_prefix(1234567.12345), "   1.235 M");
        assert_eq!(format_value_with_prefix(1234567890.12345), "   1.235 G");
        assert_eq!(format_value_with_prefix(-1234567890.12345), "  -1.235 G");
        assert_eq!(format_value_with_prefix(0.12345), " 123.450 m");
        assert_eq!(format_value_with_prefix(-0.0000012345), "  -1.235 u");
        assert_eq!(format_value_with_prefix(f64::INFINITY), "     inf ");
        assert_eq!(format_value_with_prefix(f64::NEG_INFINITY), "    -inf ");
        assert_eq!(format_value_with_prefix(f64::NAN), "     nan ");
    }
}<|MERGE_RESOLUTION|>--- conflicted
+++ resolved
@@ -479,13 +479,8 @@
     Spectrometer(Spectrometer),
     /// This property stores optical [`Rays`](crate::rays::Rays)
     SpotDiagram(SpotDiagram),
-<<<<<<< HEAD
-    /// This property stores optical [`Rays`](crate::rays::Rays)
-    WaveFront(WaveFront),
-=======
     /// This property stores the wavefront Information [`WaveFrontData`]
     WaveFrontStats(WaveFrontData),
->>>>>>> ff7e9a15
     /// A (nested set) of Properties
     NodeReport(NodeReport),
     /// a geometrical length
