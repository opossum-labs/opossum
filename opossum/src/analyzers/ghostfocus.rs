--- conflicted
+++ resolved
@@ -587,17 +587,6 @@
         }
     }
 }
-<<<<<<< HEAD
-#[cfg(test)]
-mod test {
-    use crate::{analyzers::ghostfocus::GhostFocusHistory, properties::Proptype};
-    #[test]
-    fn from_ghost_focus_history() {
-        assert!(matches!(
-            GhostFocusHistory::default().into(),
-            Proptype::GhostFocusHistory(_)
-        ));
-=======
 
 #[cfg(test)]
 mod test_ghost_focus_config {
@@ -1037,6 +1026,16 @@
                 rays1.get_ray_by_idx(i).unwrap().position().z.value
             );
         }
->>>>>>> 6646a70d
+    }
+}
+#[cfg(test)]
+mod test {
+    use crate::{analyzers::ghostfocus::GhostFocusHistory, properties::Proptype};
+    #[test]
+    fn from_ghost_focus_history() {
+        assert!(matches!(
+            GhostFocusHistory::default().into(),
+            Proptype::GhostFocusHistory(_)
+        ));
     }
 }