--- conflicted
+++ resolved
@@ -18,11 +18,7 @@
     RefractiveIndexType::Const(RefrIndexConst::new(1.0).unwrap())
 }
 /// Constant refractive index model
-<<<<<<< HEAD
-#[derive(Clone, Serialize, Deserialize, Debug, ToSchema, PartialEq)]
-=======
 #[derive(Clone, Serialize, Deserialize, Debug, ToSchema, PartialEq, Copy)]
->>>>>>> ae06c4c6
 pub struct RefrIndexConst {
     refractive_index: f64,
 }
