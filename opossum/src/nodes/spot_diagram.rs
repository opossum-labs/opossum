#![warn(missing_docs)]
<<<<<<< HEAD
=======
use image::{DynamicImage, ImageBuffer, RgbImage};
use serde_derive::{Deserialize, Serialize};
use uom::si::length::millimeter;

>>>>>>> b0d1d229
use crate::dottable::Dottable;
use crate::error::{OpmResult, OpossumError};
use crate::lightdata::LightData;
use crate::plottable::{PlotArgs, PlotData, PlotParameters, PlotType, Plottable, PltBackEnd};
use crate::properties::{Properties, Proptype};
use crate::reporter::{NodeReport, PdfReportable};
use crate::{
    optic_ports::OpticPorts,
    optical::{LightResult, Optical},
};
use std::collections::HashMap;
use std::path::{Path, PathBuf};

<<<<<<< HEAD
/// A spot diagram monitor
=======
/// A spot-diagram monitor
>>>>>>> b0d1d229
///
/// It simply generates a spot diagram of an incoming ray bundle.
///
/// ## Optical Ports
///   - Inputs
///     - `in1`
///   - Outputs
///     - `out1`
///
/// ## Properties
///   - `name`
///
/// During analysis, the output port contains a replica of the input port similar to a [`Dummy`](crate::nodes::Dummy) node. This way,
/// different dectector nodes can be "stacked" or used somewhere within the optical setup.
#[derive(Serialize, Deserialize, Clone, Debug)]
pub struct SpotDiagram {
    light_data: Option<LightData>,
    props: Properties,
}
fn create_default_props() -> Properties {
    let mut props = Properties::new("spot diagram", "spot diagram");
    let mut ports = OpticPorts::new();
    ports.create_input("in1").unwrap();
    ports.create_output("out1").unwrap();
    props.set("apertures", ports.into()).unwrap();
    props
}
impl Default for SpotDiagram {
    /// create a spot-diagram monitor.
    fn default() -> Self {
        Self {
            light_data: None,
            props: create_default_props(),
        }
    }
}
impl SpotDiagram {
    /// Creates a new [`SpotDiagram`].
    /// # Attributes
    /// * `name`: name of the spot diagram
    ///
    /// # Panics
    /// This function may panic if the property "name" can not be set.
    #[must_use]
    pub fn new(name: &str) -> Self {
        let mut props = create_default_props();
        props.set("name", name.into()).unwrap();
        Self {
            props,
            ..Default::default()
        }
    }
}

impl Optical for SpotDiagram {
    fn analyze(
        &mut self,
        incoming_data: LightResult,
        _analyzer_type: &crate::analyzer::AnalyzerType,
    ) -> OpmResult<LightResult> {
        let (src, target) = if self.properties().inverted()? {
            ("out1", "in1")
        } else {
            ("in1", "out1")
        };
        let data = incoming_data.get(src).unwrap_or(&None);
        self.light_data = data.clone();
        Ok(HashMap::from([(target.into(), data.clone())]))
    }
    fn export_data(&self, report_dir: &Path) -> OpmResult<Option<RgbImage>> {
        if self.light_data.is_some() {
            let file_path = PathBuf::from(report_dir).join(Path::new(&format!(
                "spot_diagram_{}.svg",
                self.properties().name()?
            )));
            self.to_plot(&file_path, (800, 800), PltBackEnd::SVG)

            // self.to_svg_plot(&file_path, (800,800))
            // data.export(&file_path)
        } else {
            Err(OpossumError::Other(
                "spot diagram: no light data for export available".into(),
            ))
        }
    }
    fn is_detector(&self) -> bool {
        true
    }
    fn properties(&self) -> &Properties {
        &self.props
    }
    fn set_property(&mut self, name: &str, prop: Proptype) -> OpmResult<()> {
        self.props.set(name, prop)
    }
    fn report(&self) -> Option<NodeReport> {
        let mut props = Properties::default();
        let data = &self.light_data;
        if let Some(LightData::Geometric(rays)) = data {
            props
                .create("Spot diagram", "2D spot diagram", None, self.clone().into())
                .unwrap();
            if let Some(c) = rays.centroid() {
                props
                    .create("centroid x", "x position of centroid", None, c.x.into())
                    .unwrap();

                props
                    .create("centroid y", "y position of centroid", None, c.y.into())
                    .unwrap();
            }
            if let Some(radius) = rays.beam_radius_geo() {
                props
                    .create(
                        "geo beam radius",
                        "geometric beam radius",
                        None,
                        radius.into(),
                    )
                    .unwrap();
            }
            if let Some(radius) = rays.beam_radius_rms() {
                props
                    .create("rms beam radius", "rms beam radius", None, radius.into())
                    .unwrap();
            }
        }
        Some(NodeReport::new(
            self.properties().node_type().unwrap(),
            self.properties().name().unwrap(),
            props,
        ))
    }
}

impl Dottable for SpotDiagram {
    fn node_color(&self) -> &str {
        "darkorange"
    }
}

impl From<SpotDiagram> for Proptype {
    fn from(value: SpotDiagram) -> Self {
        Self::SpotDiagram(value)
    }
}

impl PdfReportable for SpotDiagram {
    fn pdf_report(&self) -> OpmResult<genpdf::elements::LinearLayout> {
        let mut layout = genpdf::elements::LinearLayout::vertical();
        let img = self.to_plot(Path::new(""), (800, 800), PltBackEnd::Buf)?;
        layout.push(
            genpdf::elements::Image::from_dynamic_image(DynamicImage::ImageRgb8(
                img.unwrap_or_else(ImageBuffer::default),
            ))
            .map_err(|e| format!("adding of image failed: {e}"))?,
        );
        Ok(layout)
    }
}

impl Plottable for SpotDiagram {
    fn to_plot(
        &self,
        f_path: &Path,
        img_size: (u32, u32),
        backend: PltBackEnd,
    ) -> OpmResult<Option<RgbImage>> {
        let mut plt_params = PlotParameters::default();
        match backend {
            PltBackEnd::Buf => plt_params.set(&PlotArgs::FigSize(img_size)),
            _ => plt_params
                .set(&PlotArgs::FName(
                    f_path.file_name().unwrap().to_str().unwrap().to_owned(),
                ))
                .set(&PlotArgs::FDir(
                    f_path.parent().unwrap().to_str().unwrap().to_owned(),
                ))
                .set(&PlotArgs::FigSize(img_size)),
        };
        plt_params.set(&PlotArgs::Backend(backend));

        let plt_type = PlotType::Scatter2D(plt_params);

        let plt_data_opt = self.get_plot_data(&plt_type)?;

        plt_data_opt.map_or(Ok(None), |plt_dat| plt_type.plot(&plt_dat))
    }

    fn get_plot_data(&self, plt_type: &PlotType) -> OpmResult<Option<PlotData>> {
        let data = &self.light_data;
        match data {
            Some(LightData::Geometric(rays)) => {
                let rays_xy_pos = rays.get_xy_rays_pos();
                match plt_type {
                    PlotType::Scatter2D(_) => Ok(Some(PlotData::Dim2(rays_xy_pos))),
                    _ => Ok(None),
                }
            }
            _ => Ok(None),
        }
    }

    // fn create_plot<B: plotters::prelude::DrawingBackend>(&self, root: &plotters::prelude::DrawingArea<B, plotters::coord::Shift>) -> OpmResult<()> {

    //     let data = &self.light_data;
    //     if let Some(LightData::Geometric(rays)) = data {
    //         let rays_xy_pos = rays.get_xy_rays_pos();
    //         let marker_color = RGBAColor{0:255, 1:0, 2:0, 3:1.};
    //         let xlabel = "x (mm)";
    //         let ylabel = "y (mm)";
    //         self.plot_2d_scatter(&PlotData::Dim2(rays_xy_pos), marker_color, vec![[true, true], [true, true]], xlabel, ylabel, root);
    //     }

    //     // let mut chart = ChartBuilder::on(root)
    //     //     .margin(15)
    //     //     .x_label_area_size(100)
    //     //     .y_label_area_size(100)
    //     //     .build_cartesian_2d(x_min..x_max, y_min..y_max)
    //     //     .map_err(|e| OpossumError::Other(format!("creation of plot failed: {e}")))?;

    //     // chart
    //     //     .configure_mesh()
    //     //     .x_desc("x (mm)")
    //     //     .y_desc("y (mm)")
    //     //     .label_style(TextStyle::from(("sans-serif", 30).into_font()))
    //     //     .draw()
    //     //     .map_err(|e| OpossumError::Other(format!("creation of plot failed: {e}")))?;
    //     // let points: Vec<(f64, f64)> = self.rays.iter().map(|ray| (ray.pos.x, ray.pos.y)).collect();
    //     // let series = PointSeries::of_element(points, 5, &RED, &|c, s, st| {
    //     //     EmptyElement::at(c)    // We want to construct a composed element on-the-fly
    //     //         + Circle::new((0,0),s,st.filled()) // At this point, the new pixel coordinate is established
    //     // });

    //     // chart
    //     //     .draw_series(series)
    //     //     .map_err(|e| OpossumError::Other(format!("creation of plot failed: {e}")))?;
    //     // root.present()
    //     //     .map_err(|e| OpossumError::Other(format!("creation of plot failed: {e}")))?;

    //     Ok(())
    // }
}

#[cfg(test)]
mod test {
    use super::*;
    use crate::{
        analyzer::AnalyzerType,
        lightdata::DataEnergy,
        rays::{DistributionStrategy, Rays},
        spectrum::create_he_ne_spec,
    };
    use tempfile::tempdir;
    use uom::num_traits::Zero;
    use uom::si::{
        energy::{joule, Energy},
        f64::Length,
        length::nanometer,
    };
    #[test]
    fn default() {
        let node = SpotDiagram::default();
        assert!(node.light_data.is_none());
        assert_eq!(node.properties().name().unwrap(), "spot diagram");
        assert_eq!(node.properties().node_type().unwrap(), "spot diagram");
        assert_eq!(node.is_detector(), true);
        assert_eq!(node.properties().inverted().unwrap(), false);
        assert_eq!(node.node_color(), "darkorange");
        assert!(node.as_group().is_err());
    }
    #[test]
    fn new() {
        let meter = SpotDiagram::new("test");
        assert_eq!(meter.properties().name().unwrap(), "test");
        assert!(meter.light_data.is_none());
    }
    #[test]
    fn ports() {
        let meter = SpotDiagram::default();
        assert_eq!(meter.ports().input_names(), vec!["in1"]);
        assert_eq!(meter.ports().output_names(), vec!["out1"]);
    }
    #[test]
    fn ports_inverted() {
        let mut meter = SpotDiagram::default();
        meter.set_property("inverted", true.into()).unwrap();
        assert_eq!(meter.ports().input_names(), vec!["out1"]);
        assert_eq!(meter.ports().output_names(), vec!["in1"]);
    }
    #[test]
    fn inverted() {
        let mut node = SpotDiagram::default();
        node.set_property("inverted", true.into()).unwrap();
        assert_eq!(node.properties().inverted().unwrap(), true)
    }
    #[test]
    fn analyze_ok() {
        let mut node = SpotDiagram::default();
        let mut input = LightResult::default();
        let input_light = LightData::Energy(DataEnergy {
            spectrum: create_he_ne_spec(1.0).unwrap(),
        });
        input.insert("in1".into(), Some(input_light.clone()));
        let output = node.analyze(input, &AnalyzerType::Energy);
        assert!(output.is_ok());
        let output = output.unwrap();
        assert!(output.contains_key("out1"));
        assert_eq!(output.len(), 1);
        let output = output.get("out1").unwrap();
        assert!(output.is_some());
        let output = output.clone().unwrap();
        assert_eq!(output, input_light);
    }
    #[test]
    fn analyze_wrong() {
        let mut node = SpotDiagram::default();
        let mut input = LightResult::default();
        let input_light = LightData::Energy(DataEnergy {
            spectrum: create_he_ne_spec(1.0).unwrap(),
        });
        input.insert("wrong".into(), Some(input_light.clone()));
        let output = node.analyze(input, &AnalyzerType::Energy);
        assert!(output.is_ok());
        let output = output.unwrap();
        let output = output.get("out1").unwrap();
        assert!(output.is_none());
    }
    #[test]
    fn analyze_inverse() {
        let mut node = SpotDiagram::default();
        node.set_property("inverted", true.into()).unwrap();
        let mut input = LightResult::default();
        let input_light = LightData::Energy(DataEnergy {
            spectrum: create_he_ne_spec(1.0).unwrap(),
        });
        input.insert("out1".into(), Some(input_light.clone()));

        let output = node.analyze(input, &AnalyzerType::Energy);
        assert!(output.is_ok());
        let output = output.unwrap();
        assert!(output.contains_key("in1"));
        assert_eq!(output.len(), 1);
        let output = output.get("in1").unwrap();
        assert!(output.is_some());
        let output = output.clone().unwrap();
        assert_eq!(output, input_light);
    }
    // #[test]
    // fn export_data() {
    //     let mut sd = SpotDiagram::default();
    //     assert!(sd.export_data(Path::new("")).is_err());
    //     sd.light_data = Some(LightData::Geometric(Rays::default()));
    //     let tmp_dir = tempdir().unwrap();
    //     assert!(sd.export_data(tmp_dir.path()).is_ok());
    //     tmp_dir.close().unwrap();
    // }
    #[test]
    fn report() {
        let mut sd = SpotDiagram::default();
        let node_report = sd.report().unwrap();
        assert_eq!(node_report.detector_type(), "spot diagram");
        assert_eq!(node_report.name(), "spot diagram");
        let node_props = node_report.properties();
        let nr_of_props = node_props.iter().fold(0, |c, _p| c + 1);
        assert_eq!(nr_of_props, 0);
        sd.light_data = Some(LightData::Geometric(Rays::default()));
        let node_report = sd.report().unwrap();
        assert!(node_report.properties().contains("Spot diagram"));
        sd.light_data = Some(LightData::Geometric(
            Rays::new_uniform_collimated(
                Length::zero(),
                Length::new::<nanometer>(1053.0),
                Energy::new::<joule>(1.0),
                &DistributionStrategy::Hexapolar(1),
            )
            .unwrap(),
        ));
        let node_report = sd.report().unwrap();
        let node_props = node_report.properties();
        let nr_of_props = node_props.iter().fold(0, |c, _p| c + 1);
        assert_eq!(nr_of_props, 5);
    }
}<|MERGE_RESOLUTION|>--- conflicted
+++ resolved
@@ -1,11 +1,8 @@
 #![warn(missing_docs)]
-<<<<<<< HEAD
-=======
 use image::{DynamicImage, ImageBuffer, RgbImage};
 use serde_derive::{Deserialize, Serialize};
 use uom::si::length::millimeter;
 
->>>>>>> b0d1d229
 use crate::dottable::Dottable;
 use crate::error::{OpmResult, OpossumError};
 use crate::lightdata::LightData;
@@ -19,11 +16,7 @@
 use std::collections::HashMap;
 use std::path::{Path, PathBuf};
 
-<<<<<<< HEAD
-/// A spot diagram monitor
-=======
 /// A spot-diagram monitor
->>>>>>> b0d1d229
 ///
 /// It simply generates a spot diagram of an incoming ray bundle.
 ///
