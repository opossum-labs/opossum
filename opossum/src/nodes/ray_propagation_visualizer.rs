--- conflicted
+++ resolved
@@ -76,12 +76,9 @@
     pub fn new(name: &str, view_normal_vector: Option<Vector3<f64>>) -> OpmResult<Self> {
         let mut rpv = Self::default();
         rpv.node_attr.set_name(name);
-<<<<<<< HEAD
         rpv.node_attr
             .set_property("plot_aperture", true.into())
             .unwrap();
-        rpv
-=======
         if let Some(view_vec) = view_normal_vector {
             rpv.node_attr
                 .set_property("view_direction", Proptype::Vec3(view_vec))?;
@@ -90,7 +87,6 @@
                 .set_property("view_direction", Proptype::Vec3(Vector3::x()))?;
         }
         Ok(rpv)
->>>>>>> 7c00fcf0
     }
 }
 impl Optical for RayPropagationVisualizer {
