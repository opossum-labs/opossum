--- conflicted
+++ resolved
@@ -118,11 +118,7 @@
         }
         let mut parabola = Self::default();
         parabola.node_attr.set_name(name);
-<<<<<<< HEAD
-        parabola.set_properties(focal_length, collimating, None, None)?;
-=======
         parabola.set_parabola_properties(focal_length, collimating, None, None)?;
->>>>>>> a389c6a3
         parabola.update_surfaces()?;
         Ok(parabola)
     }
@@ -151,19 +147,11 @@
 
         let mut parabola = Self::default();
         parabola.node_attr.set_name(name);
-<<<<<<< HEAD
-        parabola.set_properties(
-            focal_length,
-            collimating,
-            Some(oa_angle),
-            Some(Vector2::new(1., 0.)),
-=======
         parabola.set_parabola_properties(
             focal_length,
             collimating,
             Some(&oa_angle),
             Some(&Vector2::new(1., 0.)),
->>>>>>> a389c6a3
         )?;
         parabola.update_surfaces()?;
         Ok(parabola)
@@ -193,19 +181,11 @@
 
         let mut parabola = Self::default();
         parabola.node_attr.set_name(name);
-<<<<<<< HEAD
-        parabola.set_properties(
-            focal_length,
-            collimating,
-            Some(oa_angle),
-            Some(Vector2::new(0., 1.)),
-=======
         parabola.set_parabola_properties(
             focal_length,
             collimating,
             Some(&oa_angle),
             Some(&Vector2::new(0., 1.)),
->>>>>>> a389c6a3
         )?;
 
         parabola.update_surfaces()?;
@@ -239,16 +219,12 @@
 
         let mut parabola = Self::default();
         parabola.node_attr.set_name(name);
-<<<<<<< HEAD
-        parabola.set_properties(focal_length, collimating, Some(oa_angle), Some(oa_dir))?;
-=======
         parabola.set_parabola_properties(
             focal_length,
             collimating,
             Some(&oa_angle),
             Some(&oa_dir),
         )?;
->>>>>>> a389c6a3
 
         parabola.update_surfaces()?;
         Ok(parabola)
@@ -269,11 +245,7 @@
             if !oa_angle.is_finite() {
                 return Err(OpossumError::Other("off-axis angle and finite".into()));
             }
-<<<<<<< HEAD
-            if oa_angle.value.abs() > f64::consts::PI {
-=======
             if oa_angle.value.abs() >= f64::consts::PI {
->>>>>>> a389c6a3
                 return Err(OpossumError::Other(
                     "off-axis angle must be smaller than 180°".into(),
                 ));
@@ -290,15 +262,6 @@
     }
 
     /// sets the properties of this parabola
-<<<<<<< HEAD
-    fn set_properties(
-        &mut self,
-        focal_length: Length,
-        collimating: bool,
-        oa_angle_opt: Option<Angle>,
-        oa_dir_opt: Option<Vector2<f64>>,
-    ) -> OpmResult<()> {
-=======
     fn set_parabola_properties(
         &mut self,
         focal_length: Length,
@@ -308,20 +271,12 @@
     ) -> OpmResult<()> {
         Self::check_attributes(focal_length, oa_angle_opt, oa_dir_opt)?;
 
->>>>>>> a389c6a3
         self.node_attr
             .set_property("focal length", focal_length.into())?;
         self.node_attr
             .set_property("collimating", collimating.into())?;
 
         if let Some(oa_angle) = oa_angle_opt {
-<<<<<<< HEAD
-            self.node_attr.set_property("oa angle", oa_angle.into())?;
-        }
-
-        if let Some(oa_dir) = oa_dir_opt {
-            self.node_attr.set_property("oa direction", oa_dir.into())?;
-=======
             self.node_attr
                 .set_property("oa angle", (*oa_angle).into())?;
         }
@@ -329,7 +284,6 @@
         if let Some(oa_dir) = oa_dir_opt {
             self.node_attr
                 .set_property("oa direction", oa_dir.normalize().into())?;
->>>>>>> a389c6a3
         }
         Ok(())
     }
@@ -394,11 +348,7 @@
     ///
     /// This function will return an error if the node properties cannot be set.
     pub fn with_oap_direction(mut self, oa_dir: Vector2<f64>) -> OpmResult<Self> {
-<<<<<<< HEAD
-        self.set_property("oa direction", oa_dir.into())?;
-=======
         self.set_property("oa direction", oa_dir.normalize().into())?;
->>>>>>> a389c6a3
         self.update_surfaces()?;
         Ok(self)
     }
@@ -443,14 +393,10 @@
     }
     fn update_surfaces(&mut self) -> OpmResult<()> {
         let iso = self.calc_off_axis_isometry()?;
-<<<<<<< HEAD
-        let parabola = Parabola::new(-1. * self.calc_parent_focal_length()?, &iso)?;
-=======
         let parabola = Parabola::new(
             -1. * self.calc_parent_focal_length()?,
             &Isometry::identity(),
         )?;
->>>>>>> a389c6a3
         let para_geo_surface = GeoSurfaceRef(Rc::new(RefCell::new(parabola)));
         if let Some(optic_surf) = self
             .ports_mut()
@@ -489,17 +435,6 @@
 }
 impl LIDT for ParabolicMirror {}
 impl Analyzable for ParabolicMirror {
-<<<<<<< HEAD
-    fn set_surface_iso(&mut self, port_str: &str, iso: &Isometry) -> OpmResult<()> {
-        let parabola_iso = self.calc_off_axis_isometry()?;
-        if let Some(input_surf) = self.get_optic_surface_mut(port_str) {
-            input_surf.set_isometry(&iso.append(&parabola_iso));
-        } else {
-            return Err(OpossumError::OpticPort("No surface found.".into()));
-        }
-        Ok(())
-    }
-=======
     // fn set_surface_iso(&mut self, port_str: &str, iso: &Isometry) -> OpmResult<()> {
     //     let parabola_iso = self.calc_and_set_off_axis_isometry()?;
     //     if let Some(input_surf) = self.get_optic_surface_mut(port_str) {
@@ -509,7 +444,6 @@
     //     }
     //     Ok(())
     // }
->>>>>>> a389c6a3
 }
 impl AnalysisGhostFocus for ParabolicMirror {
     fn analyze(
@@ -573,39 +507,8 @@
         let Some(data) = incoming_data.get(in_port) else {
             return Ok(LightResult::default());
         };
-<<<<<<< HEAD
-        if let LightData::Geometric(mut rays) = data.clone() {
-            let reflected = if let Some(iso) = self.effective_iso() {
-                self.set_surface_iso(in_port, &iso)?;
-                if let Some(surf) = self.get_optic_surface_mut(in_port) {
-                    let refraction_intended = false;
-                    let mut reflected_rays =
-                        rays.refract_on_surface(surf, None, refraction_intended)?;
-                    if let Some(aperture) = self.ports().aperture(&PortType::Input, in_port) {
-                        reflected_rays.apodize(aperture, &iso)?;
-                        reflected_rays
-                            .invalidate_by_threshold_energy(config.min_energy_per_ray())?;
-                        reflected_rays
-                    } else {
-                        return Err(OpossumError::OpticPort("input aperture not found".into()));
-                    }
-                } else {
-                    return Err(OpossumError::Analysis("no surface found. Aborting".into()));
-                }
-            } else {
-                return Err(OpossumError::Analysis(
-                    "no location for surface defined. Aborting".into(),
-                ));
-            };
-            let light_data = LightData::Geometric(reflected);
-            let light_result = LightResult::from([(out_port.into(), light_data)]);
-            Ok(light_result)
-        } else {
-            Err(OpossumError::Analysis(
-=======
         let LightData::Geometric(mut rays) = data.clone() else {
             return Err(OpossumError::Analysis(
->>>>>>> a389c6a3
                 "expected ray data at input port".into(),
             ));
         };
