#![warn(missing_docs)]
use image::{DynamicImage, ImageBuffer, RgbImage};
use nalgebra::{DVector, MatrixXx3};
use serde_derive::{Deserialize, Serialize};
use uom::si::f64::Length;
use uom::si::length::nanometer;

use crate::dottable::Dottable;
use crate::error::{OpmResult, OpossumError};
use crate::lightdata::LightData;
use crate::plottable::{
    AxLims, PlotArgs, PlotData, PlotParameters, PlotType, Plottable, PltBackEnd,
};
use crate::properties::{Properties, Proptype};
use crate::reporter::{NodeReport, PdfReportable};
use crate::{
    optic_ports::OpticPorts,
    optical::{LightResult, Optical},
};
use std::collections::HashMap;
use std::path::{Path, PathBuf};

/// A wavefront monitor node
///
/// This node creates a wavefront view of an incoming ray bundle and can be used as an ideal wavefront-measurement device
///
/// ## Optical Ports
///   - Inputs
///     - `in1`
///   - Outputs
///     - `out1`
///
/// ## Properties
///   - `name`
///
/// During analysis, the output port contains a replica of the input port similar to a [`Dummy`](crate::nodes::Dummy) node. This way,
/// different dectector nodes can be "stacked" or used somewhere within the optical setup.
#[derive(Serialize, Deserialize, Clone, Debug)]
pub struct WaveFront {
    light_data: Option<LightData>,
    props: Properties,
}

impl WaveFront {
    /// Creates a new [`WaveFront`] Monitou.
    /// # Attributes
    /// * `name`: name of the spot diagram
    ///
    /// # Panics
    /// This function may panic if the property "name" can not be set.
    #[must_use]
    pub fn new(name: &str) -> Self {
        let mut props = create_default_props();
        props.set("name", name.into()).unwrap();
        Self {
            props,
            ..Default::default()
        }
    }
}

/// This [`WaveFrontData`] struct holds a vector of wavefront-error maps.
/// The vector of [`WaveFrontErrorMap`] is necessary, e.g., to store the wavefront data for each spectral component of a pulse
#[derive(Serialize, Deserialize, Clone, Debug)]
pub struct WaveFrontData {
    /// vector of [`WaveFrontErrorMap`]. May contain only a single [`WaveFrontErrorMap`] if only calculated for a single wavelength
    pub wavefront_error_maps: Vec<WaveFrontErrorMap>,
}

/// This [`WaveFrontErrorMap`] struct holds the necessary data to describe the wavefront as well as some statistical values:
/// - `wavelength`: the wavelength that was used to calculate this wavefront map in units of a specific wavelength
/// - `ptv`: the peak-to-valley value of the wavefront map in units of milli-lambda
/// - `rms`: the root-mean-square value of the wavefront map in units of milli-lambda
/// - `x`: the x axis of the wavefront map
/// - `y`: the y axis of the wavefront map
/// - `wf_map`: the wavefront map
#[derive(Serialize, Deserialize, Clone, Debug)]
pub struct WaveFrontErrorMap {
    wavelength: Length,
    ptv: f64,
    rms: f64,
    x: Vec<f64>,
    y: Vec<f64>,
    wf_map: Vec<f64>,
}

impl WaveFrontErrorMap {
    /// Creates a new [`WaveFrontErrorMap`]
    /// # Attributes
    /// - `wf_dat`: wavefront data as Matrix with 3 columns and dynamix number of rows. Columns are used as 1:x, 2:y, 3:z
    /// - `wavelength`: wave length that is used for this `WavefrontErrorMap`
    ///
    /// # Returns
    /// This method returns a [`WaveFrontErrorMap`] struct
    ///
    /// # Errors
    /// This method will return an error if the wavefront data is empty or if `calc_wavefront_statistics()` fails.
    pub fn new(wf_dat: &MatrixXx3<f64>, wavelength: Length) -> OpmResult<Self> {
        if wf_dat.is_empty() {
            Err(OpossumError::Other("Empty wavefront-data vector!".into()))
        } else {
            let len_wf_dat = wf_dat.len();
            let mut x = Vec::<f64>::with_capacity(len_wf_dat);
            let mut y = Vec::<f64>::with_capacity(len_wf_dat);
            let mut wf_map = Vec::<f64>::with_capacity(len_wf_dat);
            for row in wf_dat.row_iter() {
                x.push(row[0]);
                y.push(row[1]);
                wf_map.push(row[2]);
            }
            let (ptv, rms) = Self::calc_wavefront_statistics(&DVector::from_vec(wf_map.clone()))?;
            Ok(Self {
                wavelength,
                ptv,
                rms,
                x,
                y,
                wf_map,
            })
        }
    }

    fn calc_wavefront_statistics(wf_dat: &DVector<f64>) -> OpmResult<(f64, f64)> {
        if wf_dat.is_empty() {
            Err(OpossumError::Other("Empty wavefront-data vector!".into()))
        } else {
            let max = wf_dat.max();
            let min = wf_dat.min();
            let ptv = max - min;

            let rms = f64::sqrt(
                wf_dat
                    .iter()
                    .map(|l| l.powi(2))
                    .collect::<Vec<f64>>()
                    .iter()
                    .sum::<f64>()
                    / f64::from(i32::try_from(wf_dat.len()).unwrap()),
            );
            Ok((rms * 1000., ptv * 1000.))
        }
    }
}

fn create_default_props() -> Properties {
    let mut props = Properties::new("Wavefront monitor", "Wavefront monitor");
    let mut ports = OpticPorts::new();
    ports.create_input("in1").unwrap();
    ports.create_output("out1").unwrap();
    props.set("apertures", ports.into()).unwrap();
    props
}
impl Default for WaveFront {
    /// create a wavefront monitor.
    fn default() -> Self {
        Self {
            light_data: None,
            props: create_default_props(),
        }
    }
}

impl Optical for WaveFront {
    fn analyze(
        &mut self,
        incoming_data: LightResult,
        _analyzer_type: &crate::analyzer::AnalyzerType,
    ) -> OpmResult<LightResult> {
        let (src, target) = if self.properties().inverted()? {
            ("out1", "in1")
        } else {
            ("in1", "out1")
        };
        let data = incoming_data.get(src).unwrap_or(&None);
        self.light_data = data.clone();
        Ok(HashMap::from([(target.into(), data.clone())]))
    }
    fn export_data(&self, report_dir: &Path) -> OpmResult<Option<RgbImage>> {
        if self.light_data.is_some() {
            let mut file_path = PathBuf::from(report_dir);
            file_path.push(format!(
                "wavefront_diagram_{}.png",
                self.properties().name()?
            ));
            self.to_plot(&file_path, (1000, 850), PltBackEnd::BMP)
        } else {
            Err(OpossumError::Other(
                "Wavefront diagram: no light data for export available".into(),
            ))
        }
    }
    // fn export_data(&self, report_dir: &Path) -> OpmResult<()> {
    //     if let Some(data) = &self.light_data {
    //         let mut file_path = PathBuf::from(report_dir);
    //         file_path.push(format!(
    //             "wavefront_diagram_{}.svg",
    //             self.properties().name()?
    //         ));
    //         // self.to
    //         // data.export(&file_path)
    //         Ok(())
    //     } else {
    //         Ok(())
    //     }
    // }
    fn is_detector(&self) -> bool {
        true
    }
    fn properties(&self) -> &Properties {
        &self.props
    }
    fn set_property(&mut self, name: &str, prop: Proptype) -> OpmResult<()> {
        self.props.set(name, prop)
    }
    fn report(&self) -> Option<NodeReport> {
        let mut props = Properties::default();
        let data = &self.light_data;
        if let Some(LightData::Geometric(rays)) = data {
            let wf_data_opt =
                rays.get_wavefront_data_in_units_of_wvl(true, Length::new::<nanometer>(1.));

            if wf_data_opt.is_ok() && wf_data_opt.as_ref().unwrap().is_some() {
                let wf_data = wf_data_opt.unwrap().unwrap();

                props
                .create(
                    "Wavefront Data",
                    "Wavefront error in λ, rms in mλ and ptv in mλ with respect to the chief ray (closest ray to the optical axis) for a specific spectral band",
                    None,
                    wf_data.into(),
                )
                .unwrap();
            }

            Some(NodeReport::new(
                self.properties().node_type().unwrap(),
                self.properties().name().unwrap(),
                props,
            ))
        } else {
            None
        }
    }
}

impl PdfReportable for WaveFrontData {
    fn pdf_report(&self) -> OpmResult<genpdf::elements::LinearLayout> {
        // genpdf::elements::Paragraph::new(value.to_string())
        let mut layout = genpdf::elements::LinearLayout::vertical();

        layout.push(genpdf::elements::Paragraph::new(format!(
            "ptv: {:.1} mλ",
            self.wavefront_error_maps[0].ptv
        )));
        layout.push(genpdf::elements::Paragraph::new(format!(
            "rms: {:.1} mλ",
            self.wavefront_error_maps[0].rms
        )));
        //todo! for all wavefronts!
        let img =
            self.wavefront_error_maps[0].to_plot(Path::new(""), (1000, 850), PltBackEnd::Buf)?;
        layout.push(
            genpdf::elements::Image::from_dynamic_image(DynamicImage::ImageRgb8(
                img.unwrap_or_else(ImageBuffer::default),
            ))
            .map_err(|e| format!("adding of image failed: {e}"))?,
        );
        Ok(layout)
    }
}

impl From<WaveFrontData> for Proptype {
    fn from(value: WaveFrontData) -> Self {
        Self::WaveFrontStats(value)
    }
}

impl Dottable for WaveFront {
    fn node_color(&self) -> &str {
        "lightbrown"
    }
}

impl Plottable for WaveFront {
    fn to_plot(
        &self,
        f_path: &Path,
        img_size: (u32, u32),
        backend: PltBackEnd,
    ) -> OpmResult<Option<RgbImage>> {
        let mut plt_params = PlotParameters::default();
        match backend {
            PltBackEnd::Buf => plt_params.set(&PlotArgs::FigSize(img_size))?,
<<<<<<< HEAD
            _ => plt_params
                .set(&PlotArgs::FName(
                    f_path.file_name().unwrap().to_str().unwrap().to_owned(),
                ))?
                .set(&PlotArgs::FDir(
                    f_path.parent().unwrap().to_str().unwrap().to_owned(),
                ))?
                .set(&PlotArgs::FigSize(img_size))?,
        };
        plt_params.set(&PlotArgs::Backend(backend))?;
        plt_params.set(&PlotArgs::XLabel("x distance in mm".into()))?;
        plt_params.set(&PlotArgs::YLabel("y distance in mm".into()))?;
        plt_params.set(&PlotArgs::CBarLabel("Wavefront error in λ".into()))?;

        let (mut plt_data_opt, mut plt_type) =
            if let Some(LightData::Geometric(rays)) = &self.light_data {
                if rays.nr_of_rays() > 10000 {
                    let plt_type = PlotType::ColorMesh(plt_params);
                    (self.get_plot_data(&plt_type)?, plt_type)
                } else {
                    let plt_type = PlotType::ColorTriangulated(plt_params);
                    // let plt_type = PlotType::TriangulatedSurface(plt_params);
                    (self.get_plot_data(&plt_type)?, plt_type)
                }
            } else {
                (None, PlotType::ColorMesh(plt_params))
            };

        if let Some(plt_data) = &mut plt_data_opt {
            let ranges = plt_data.get_axes_min_max_ranges()?;
            if ranges[2].min > -1e-3 && ranges[2].max < 1e-3 {
                _ = plt_type.set_plot_param(&PlotArgs::ZLim(Some(AxLims {
                    min: -1e-3,
                    max: 1e-3,
                })));
            }
        }

        plt_data_opt.map_or(Ok(None), |plt_dat| plt_type.plot(&plt_dat))
    }

    fn get_plot_data(&self, plt_type: &PlotType) -> OpmResult<Option<PlotData>> {
        let data = &self.light_data;
        match data {
            Some(LightData::Geometric(rays)) => {
                let plt_data =
                    PlotData::Dim3(rays.wavefront_error_at_pos_in_units_of_wvl(Length::new::<
                        nanometer,
                    >(
                        1053.
                    )));
                Ok(self.bin_or_triangulate_data(plt_type, &plt_data))
            }
            _ => Ok(None),
        }
    }
}

impl Plottable for WaveFrontErrorMap {
    fn to_plot(
        &self,
        f_path: &Path,
        img_size: (u32, u32),
        backend: PltBackEnd,
    ) -> OpmResult<Option<RgbImage>> {
        let mut plt_params = PlotParameters::default();
        match backend {
            PltBackEnd::Buf => plt_params.set(&PlotArgs::FigSize(img_size)),
=======
>>>>>>> c69f9bdb
            _ => plt_params
                .set(&PlotArgs::FName(
                    f_path.file_name().unwrap().to_str().unwrap().to_owned(),
                ))?
                .set(&PlotArgs::FDir(
                    f_path.parent().unwrap().to_str().unwrap().to_owned(),
                ))?
                .set(&PlotArgs::FigSize(img_size))?,
        };
        plt_params.set(&PlotArgs::Backend(backend))?;
        plt_params.set(&PlotArgs::XLabel("x distance in mm".into()))?;
        plt_params.set(&PlotArgs::YLabel("y distance in mm".into()))?;
        plt_params.set(&PlotArgs::CBarLabel("Wavefront error in λ".into()))?;

        let (mut plt_data_opt, mut plt_type) = if self.x.is_empty() {
            (None, PlotType::ColorMesh(plt_params))
        } else if self.x.len() > 10000 {
            let plt_type = PlotType::ColorMesh(plt_params);
            (self.get_plot_data(&plt_type)?, plt_type)
        } else {
            let plt_type = PlotType::ColorTriangulated(plt_params);
            // let plt_type = PlotType::TriangulatedSurface(plt_params);
            (self.get_plot_data(&plt_type)?, plt_type)
        };

        if let Some(plt_data) = &mut plt_data_opt {
            let ranges = plt_data.get_axes_min_max_ranges()?;
            if ranges[2].min > -1e-3 && ranges[2].max < 1e-3 {
                _ = plt_type.set_plot_param(&PlotArgs::ZLim(Some(AxLims {
                    min: -1e-3,
                    max: 1e-3,
                })));
            }
        }

        plt_data_opt.map_or(Ok(None), |plt_dat| plt_type.plot(&plt_dat))
    }

    fn get_plot_data(&self, plt_type: &PlotType) -> OpmResult<Option<PlotData>> {
        let plt_data = PlotData::Dim3(MatrixXx3::from_columns(&[
            DVector::from_vec(self.x.clone()),
            DVector::from_vec(self.y.clone()),
            DVector::from_vec(self.wf_map.clone()),
        ]));
        Ok(self.bin_or_triangulate_data(plt_type, &plt_data))
    }
}<|MERGE_RESOLUTION|>--- conflicted
+++ resolved
@@ -291,7 +291,6 @@
         let mut plt_params = PlotParameters::default();
         match backend {
             PltBackEnd::Buf => plt_params.set(&PlotArgs::FigSize(img_size))?,
-<<<<<<< HEAD
             _ => plt_params
                 .set(&PlotArgs::FName(
                     f_path.file_name().unwrap().to_str().unwrap().to_owned(),
@@ -360,21 +359,20 @@
         let mut plt_params = PlotParameters::default();
         match backend {
             PltBackEnd::Buf => plt_params.set(&PlotArgs::FigSize(img_size)),
-=======
->>>>>>> c69f9bdb
             _ => plt_params
                 .set(&PlotArgs::FName(
                     f_path.file_name().unwrap().to_str().unwrap().to_owned(),
-                ))?
+                ))
                 .set(&PlotArgs::FDir(
                     f_path.parent().unwrap().to_str().unwrap().to_owned(),
-                ))?
-                .set(&PlotArgs::FigSize(img_size))?,
+                ))
+                .set(&PlotArgs::FigSize(img_size)),
         };
-        plt_params.set(&PlotArgs::Backend(backend))?;
-        plt_params.set(&PlotArgs::XLabel("x distance in mm".into()))?;
-        plt_params.set(&PlotArgs::YLabel("y distance in mm".into()))?;
-        plt_params.set(&PlotArgs::CBarLabel("Wavefront error in λ".into()))?;
+        plt_params.set(&PlotArgs::Backend(backend));
+
+        plt_params.set(&PlotArgs::XLabel("x distance in mm".into()));
+        plt_params.set(&PlotArgs::YLabel("y distance in mm".into()));
+        plt_params.set(&PlotArgs::CBarLabel("Wavefront error in λ".into()));
 
         let (mut plt_data_opt, mut plt_type) = if self.x.is_empty() {
             (None, PlotType::ColorMesh(plt_params))
@@ -401,11 +399,25 @@
     }
 
     fn get_plot_data(&self, plt_type: &PlotType) -> OpmResult<Option<PlotData>> {
-        let plt_data = PlotData::Dim3(MatrixXx3::from_columns(&[
-            DVector::from_vec(self.x.clone()),
-            DVector::from_vec(self.y.clone()),
-            DVector::from_vec(self.wf_map.clone()),
-        ]));
-        Ok(self.bin_or_triangulate_data(plt_type, &plt_data))
+        let data = &self.light_data;
+        match data {
+            Some(LightData::Geometric(rays)) => {
+                let wavefront_error = rays.wavefront_error_in_lambda_at_wvl(1053.);
+                match plt_type {
+                    PlotType::ColorMesh(_) => {
+                        let binned_data =
+                            self.bin_2d_scatter_data(&PlotData::Dim3(wavefront_error));
+                        Ok(binned_data)
+                    }
+                    PlotType::TriangulatedSurface(_) | PlotType::ColorTriangulated(_) => {
+                        let triangulated_dat =
+                            self.triangulate_plot_data(&PlotData::Dim3(wavefront_error), plt_type);
+                        Ok(triangulated_dat)
+                    }
+                    _ => Ok(None),
+                }
+            }
+            _ => Ok(None),
+        }
     }
 }