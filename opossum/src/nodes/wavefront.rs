--- conflicted
+++ resolved
@@ -337,22 +337,6 @@
         let data = &self.light_data;
         match data {
             Some(LightData::Geometric(rays)) => {
-<<<<<<< HEAD
-                let wavefront_error = rays.wavefront_error_in_lambda_at_wvl(1053.);
-                match plt_type {
-                    PlotType::ColorMesh(_) => {
-                        let binned_data =
-                            self.bin_2d_scatter_data(&PlotData::Dim3(wavefront_error));
-                        Ok(binned_data)
-                    }
-                    PlotType::TriangulatedSurface(_) | PlotType::ColorTriangulated(_) => {
-                        let triangulated_dat =
-                            self.triangulate_plot_data(&PlotData::Dim3(wavefront_error), plt_type);
-                        Ok(triangulated_dat)
-                    }
-                    _ => Ok(None),
-                }
-=======
                 let plt_data =
                     PlotData::Dim3(rays.wavefront_error_at_pos_in_units_of_wvl(Length::new::<
                         nanometer,
@@ -360,7 +344,6 @@
                         1053.
                     )));
                 Ok(self.bin_or_triangulate_data(plt_type, &plt_data))
->>>>>>> ff7e9a15
             }
             _ => Ok(None),
         }
