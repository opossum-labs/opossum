#![warn(missing_docs)]
//! Wavefront measurment node
use log::warn;
use nalgebra::{DVector, DVectorView, MatrixXx3};
use plotters::style::RGBAColor;
use serde::{Deserialize, Serialize};
use uom::si::f64::Length;

use crate::{
    analyzer::AnalyzerType,
    dottable::Dottable,
    error::{OpmResult, OpossumError},
    lightdata::LightData,
    nanometer,
    optic_ports::OpticPorts,
    optical::{Alignable, LightResult, Optical},
    plottable::{
        AxLims, PlotArgs, PlotData, PlotParameters, PlotSeries, PlotType, Plottable, PltBackEnd,
    },
    properties::{Properties, Proptype},
    refractive_index::refr_index_vaccuum,
    reporter::NodeReport,
<<<<<<< HEAD
    surface::{OpticalSurface, Plane},
    utils::griddata::{create_linspace_axes, interpolate_3d_scatter_data},
=======
    surface::Plane,
    utils::{
        geom_transformation::Isometry,
        griddata::{create_linspace_axes, interpolate_3d_scatter_data},
    },
>>>>>>> 445fb710
};

use super::node_attr::NodeAttr;
use std::path::{Path, PathBuf};

/// A wavefront monitor node
///
/// This node creates a wavefront view of an incoming ray bundle and can be used as an ideal wavefront-measurement device
///
/// ## Optical Ports
///   - Inputs
///     - `in1`
///   - Outputs
///     - `out1`
///
/// ## Properties
///   - `name`
///
/// During analysis, the output port contains a replica of the input port similar to a [`Dummy`](crate::nodes::Dummy) node. This way,
/// different dectector nodes can be "stacked" or used somewhere within the optical setup.
#[derive(Serialize, Deserialize, Clone, Debug)]
pub struct WaveFront {
    light_data: Option<LightData>,
    node_attr: NodeAttr,
    apodization_warning: bool,
}
impl Default for WaveFront {
    /// create a wavefront monitor.
    fn default() -> Self {
        let mut node_attr = NodeAttr::new("wavefront monitor");
        let mut ports = OpticPorts::new();
        ports.create_input("in1").unwrap();
        ports.create_output("out1").unwrap();
        node_attr.set_ports(ports);
        Self {
            light_data: None,
            node_attr,
            apodization_warning: false,
        }
    }
}
impl WaveFront {
    /// Creates a new [`WaveFront`] Monitor with the given `name`.
    #[must_use]
    pub fn new(name: &str) -> Self {
        let mut wf = Self::default();
        wf.node_attr.set_name(name);
        wf
    }
}

impl Alignable for WaveFront {}

/// This [`WaveFrontData`] struct holds a vector of wavefront-error maps.
/// The vector of [`WaveFrontErrorMap`] is necessary, e.g., to store the wavefront data for each spectral component of a pulse
#[derive(Serialize, Deserialize, Clone, Debug)]
pub struct WaveFrontData {
    /// vector of [`WaveFrontErrorMap`]. May contain only a single [`WaveFrontErrorMap`] if only calculated for a single wavelength
    pub wavefront_error_maps: Vec<WaveFrontErrorMap>,
}

/// A struct which holds the necessary data to describe the wavefront as well as some statistical values:
/// - `wavelength`: the wavelength that was used to calculate this wavefront map in units of a specific wavelength
/// - `ptv`: the peak-to-valley value of the wavefront map in units of milli-lambda
/// - `rms`: the root-mean-square value of the wavefront map in units of milli-lambda
/// - `x`: the x axis of the wavefront map
/// - `y`: the y axis of the wavefront map
/// - `wf_map`: the wavefront map
#[derive(Serialize, Deserialize, Clone, Debug)]
pub struct WaveFrontErrorMap {
    wavelength: Length,
    ptv: f64,
    rms: f64,
    x: Vec<f64>,
    y: Vec<f64>,
    wf_map: Vec<f64>,
}

impl WaveFrontErrorMap {
    /// Creates a new [`WaveFrontErrorMap`]
    /// # Attributes
    /// - `wf_dat`: wavefront data as Matrix with 3 columns and dynamix number of rows. Columns are used as 1:x, 2:y, 3:z
    /// - `wavelength`: wave length that is used for this `WavefrontErrorMap`
    ///
    /// # Returns
    /// This method returns a [`WaveFrontErrorMap`] struct
    ///
    /// # Errors
    /// This method will return an error if the wavefront data is empty or if `calc_wavefront_statistics()` fails.
    pub fn new(wf_dat: &MatrixXx3<f64>, wavelength: Length) -> OpmResult<Self> {
        if wf_dat.is_empty() {
            Err(OpossumError::Other("Empty wavefront-data vector!".into()))
        } else {
            let len_wf_dat = wf_dat.len();
            let mut x = Vec::<f64>::with_capacity(len_wf_dat);
            let mut y = Vec::<f64>::with_capacity(len_wf_dat);
            let mut wf_map = Vec::<f64>::with_capacity(len_wf_dat);
            for row in wf_dat.row_iter() {
                x.push(row[0]);
                y.push(row[1]);
                wf_map.push(row[2]);
            }
            let (ptv, rms) = Self::calc_wavefront_statistics(&DVector::from_vec(wf_map.clone()))?;
            Ok(Self {
                wavelength,
                ptv,
                rms,
                x,
                y,
                wf_map,
            })
        }
    }
    /// Note: RMS calculation is performed from wavefront data - avg. OPD !!! (compatible with ZEMAX)
    fn calc_wavefront_statistics(wf_dat: &DVector<f64>) -> OpmResult<(f64, f64)> {
        if wf_dat.is_empty() {
            Err(OpossumError::Other("Empty wavefront-data vector!".into()))
        } else {
            let max = wf_dat.max();
            let min = wf_dat.min();
            let ptv = max - min;
            #[allow(clippy::cast_precision_loss)]
            let avg = wf_dat.sum() / wf_dat.len() as f64;
            // let avg=0.0;
            let rms = f64::sqrt(
                wf_dat
                    .iter()
                    .map(|l| (l - avg) * (l - avg))
                    .collect::<Vec<f64>>()
                    .iter()
                    .sum::<f64>()
                    / f64::from(i32::try_from(wf_dat.len()).unwrap()),
            );
            Ok((ptv, rms))
        }
    }
}
impl Optical for WaveFront {
    fn analyze(
        &mut self,
        incoming_data: LightResult,
        analyzer_type: &AnalyzerType,
    ) -> OpmResult<LightResult> {
        let (inport, outport) = if self.inverted() {
            ("out1", "in1")
        } else {
            ("in1", "out1")
        };
        let Some(data) = incoming_data.get(inport) else {
            return Ok(LightResult::default());
        };
        if let LightData::Geometric(rays) = data {
            let mut rays = rays.clone();
            if let Some(iso) = self.effective_iso() {
                let plane = OpticalSurface::new(Box::new(Plane::new(&iso)));
                rays.refract_on_surface(&plane, &refr_index_vaccuum())?;
            } else {
                return Err(OpossumError::Analysis(
                    "no location for surface defined. Aborting".into(),
                ));
            }
            if let Some(aperture) = self.ports().input_aperture("in1") {
                let rays_apodized = rays.apodize(aperture)?;
                if rays_apodized {
                    warn!("Rays have been apodized at input aperture of {}. Results might not be accurate.", self as &mut dyn Optical);
                    self.apodization_warning = true;
                }
                if let AnalyzerType::RayTrace(config) = analyzer_type {
                    rays.invalidate_by_threshold_energy(config.min_energy_per_ray())?;
                }
            } else {
                return Err(OpossumError::OpticPort("input aperture not found".into()));
            };
            self.light_data = Some(LightData::Geometric(rays.clone()));
            if let Some(aperture) = self.ports().output_aperture("out1") {
                rays.apodize(aperture)?;
                if let AnalyzerType::RayTrace(config) = analyzer_type {
                    rays.invalidate_by_threshold_energy(config.min_energy_per_ray())?;
                }
            } else {
                return Err(OpossumError::OpticPort("output aperture not found".into()));
            };
            Ok(LightResult::from([(
                outport.into(),
                LightData::Geometric(rays),
            )]))
        } else {
            Ok(LightResult::from([(outport.into(), data.clone())]))
        }
    }
    fn export_data(&self, report_dir: &Path, uuid: &str) -> OpmResult<()> {
        if let Some(LightData::Geometric(rays)) = &self.light_data {
            let wf_data_opt = rays
                .get_wavefront_data_in_units_of_wvl(
                    true,
                    nanometer!(1.),
                    &self.effective_iso().map_or_else(Isometry::identity, |v| v),
                )
                .ok();

            let mut file_path = PathBuf::from(report_dir);
            file_path.push(format!("wavefront_diagram_{}_{}.png", self.name(), uuid));
            if let Some(wf_data) = wf_data_opt {
                //todo! for all wavelengths
                if let Err(e) = wf_data.wavefront_error_maps[0].to_plot(&file_path, PltBackEnd::BMP)
                {
                    warn!("Could not export wavefront diagram: {}", e.to_string());
                }
            } else {
                warn!("Wavefront diagram: no wavefront data for export available",);
            }
        } else {
            warn!("Wavefront diagram: no light data for export available",);
        }
        Ok(())
    }
    fn is_detector(&self) -> bool {
        true
    }
    fn report(&self, uuid: &str) -> Option<NodeReport> {
        let mut props = Properties::default();
        let data = &self.light_data;
        if let Some(LightData::Geometric(rays)) = data {
            let iso = self.effective_iso().map_or_else(Isometry::identity, |v| v);
            let wf_data_opt = rays.get_wavefront_data_in_units_of_wvl(true, nanometer!(1.), &iso);

            if wf_data_opt.is_ok()
                && !wf_data_opt
                    .as_ref()
                    .unwrap()
                    .wavefront_error_maps
                    .is_empty()
            {
                let wf_data = wf_data_opt.unwrap();

                props
                .create(
                    "Wavefront Map",
                    "Wavefront error mapwith respect to the chief ray (closest ray to the optical axis) for a specific spectral band",
                    None,
                    wf_data.clone().into(),
                )
                .unwrap();

                //todo for all error maps at every wavelength!
                props
                .create(
                    "Wavefront PtV",
                    "Wavefront Peak-to-Valley value with respect to the chief ray (closest ray to the optical axis) for a specific spectral band",
                    None,
                    Proptype::WfLambda(wf_data.wavefront_error_maps[0].ptv, wf_data.wavefront_error_maps[0].wavelength),
                )
                .unwrap();

                //todo for all error maps at every wavelength!
                props
                .create(
                    "Wavefront RMS",
                    "Wavefront root mean square value with respect to the chief ray (closest ray to the optical axis) for a specific spectral band",
                    None,
                    Proptype::WfLambda(wf_data.wavefront_error_maps[0].rms, wf_data.wavefront_error_maps[0].wavelength),
                )
                .unwrap();
                if self.apodization_warning {
                    props
                .create(
                    "Warning",
                    "warning during analysis",
                    None,
                    "Rays have been apodized at input aperture. Results might not be accurate.".into(),
                )
                .unwrap();
                }
            }

            Some(NodeReport::new(
                &self.node_type(),
                &self.name(),
                uuid,
                props,
            ))
        } else {
            None
        }
    }
    fn node_attr(&self) -> &NodeAttr {
        &self.node_attr
    }
    fn node_attr_mut(&mut self) -> &mut NodeAttr {
        &mut self.node_attr
    }
}
impl From<WaveFrontData> for Proptype {
    fn from(value: WaveFrontData) -> Self {
        Self::WaveFrontStats(value)
    }
}

impl Dottable for WaveFront {
    fn node_color(&self) -> &str {
        "goldenrod1"
    }
}

impl Plottable for WaveFrontErrorMap {
    fn add_plot_specific_params(&self, plt_params: &mut PlotParameters) -> OpmResult<()> {
        plt_params
            .set(&PlotArgs::XLabel("x distance in mm".into()))?
            .set(&PlotArgs::YLabel("y distance in mm".into()))?
            .set(&PlotArgs::CBarLabel("wavefront error in λ".into()))?
            .set(&PlotArgs::ExpandBounds(false))?;
        Ok(())
    }
    fn get_plot_type(&self, plt_params: &PlotParameters) -> PlotType {
        let mut plt_type = PlotType::ColorMesh(plt_params.clone());
        let legend = plt_params.get_legend_flag().unwrap_or(false);
        if let Some(plt_series) = &self.get_plot_series(&plt_type, legend).unwrap_or(None) {
            let ranges = plt_series[0].define_data_based_axes_bounds(false);
            let z_bounds = ranges
                .get_z_bounds()
                .unwrap_or_else(|| AxLims::new(-0.5e-3, 0.5e-3).unwrap());
            if z_bounds.min > -1e-3 && z_bounds.max < 1e-3 {
                _ = plt_type.set_plot_param(&PlotArgs::ZLim(Some(AxLims {
                    min: -1e-3,
                    max: 1e-3,
                })));
            }
        }

        plt_type
    }

    fn get_plot_series(
        &self,
        _plt_type: &PlotType,
        _legend: bool,
    ) -> OpmResult<Option<Vec<PlotSeries>>> {
        let (x_interp, _) =
            create_linspace_axes(DVectorView::from(&DVector::from_vec(self.x.clone())), 100)?;
        let (y_interp, _) =
            create_linspace_axes(DVectorView::from(&DVector::from_vec(self.y.clone())), 100)?;
        let scattered_data = MatrixXx3::from_columns(&[
            DVector::from_vec(self.x.clone()),
            DVector::from_vec(self.y.clone()),
            DVector::from_vec(self.wf_map.clone()),
        ]);
        let (interp_dat, _) = interpolate_3d_scatter_data(&scattered_data, &x_interp, &y_interp)?;

        let plt_data = PlotData::ColorMesh {
            x_dat_n: x_interp,
            y_dat_m: y_interp,
            z_dat_nxm: interp_dat,
        };
        let plt_series = PlotSeries::new(&plt_data, RGBAColor(255, 0, 0, 1.), None);
        Ok(Some(vec![plt_series]))
    }
}

#[cfg(test)]
mod test_wavefront_error_map {
    use super::*;
    use crate::{joule, nanometer, ray::Ray, rays::Rays};
    use approx::assert_abs_diff_eq;
    use nalgebra::Point3;
    #[test]
    fn calc_wavefront_statistics() {
        let wvl = nanometer!(1000.);
        let en = joule!(1.);

        let mut rays = Rays::default();
        let ray = Ray::new_collimated(Point3::origin(), wvl, en).unwrap();
        rays.add_ray(ray);
        let mut ray = Ray::new_collimated(Point3::origin(), wvl, en).unwrap();
        ray.propagate(wvl).unwrap();
        rays.add_ray(ray);
        let wavefront_error =
            rays.wavefront_error_at_pos_in_units_of_wvl(wvl, &Isometry::identity());
        let wvf_map = WaveFrontErrorMap::new(&wavefront_error, wvl).unwrap();
        assert_eq!(wvf_map.ptv, 1.0);
        assert_abs_diff_eq!(wvf_map.rms, 0.5);
    }
    #[test]
    fn new_empty_wf_error_map() {
        let wf_dat = MatrixXx3::from_vec(Vec::<f64>::new());
        assert!(WaveFrontErrorMap::new(&wf_dat, nanometer!(1000.)).is_err());
    }
    #[test]
    fn calc_wf_stats_empty_wf_error_map() {
        let wf_dat = DVector::from_vec(Vec::<f64>::new());
        assert!(WaveFrontErrorMap::calc_wavefront_statistics(&wf_dat).is_err());
    }
}
#[cfg(test)]
mod test {
    use super::*;
    use crate::utils::geom_transformation::Isometry;
    use crate::{
        analyzer::AnalyzerType, analyzer::RayTraceConfig, joule, lightdata::DataEnergy, millimeter,
        nanometer, nodes::test_helper::test_helper::*, position_distributions::Hexapolar,
        rays::Rays, spectrum_helper::create_he_ne_spec,
    };
    use tempfile::NamedTempFile;
    use uom::num_traits::Zero;
    use uom::si::f64::Length;
    #[test]
    fn default() {
        let mut node = WaveFront::default();
        assert!(node.light_data.is_none());
        assert_eq!(node.name(), "wavefront monitor");
        assert_eq!(node.node_type(), "wavefront monitor");
        assert_eq!(node.is_detector(), true);
        assert_eq!(node.inverted(), false);
        assert_eq!(node.node_color(), "goldenrod1");
        assert!(node.as_group().is_err());
    }
    #[test]
    fn new() {
        let meter = WaveFront::new("test");
        assert_eq!(meter.name(), "test");
        assert!(meter.light_data.is_none());
    }
    #[test]
    fn ports() {
        let meter = WaveFront::default();
        assert_eq!(meter.ports().input_names(), vec!["in1"]);
        assert_eq!(meter.ports().output_names(), vec!["out1"]);
    }
    #[test]
    fn ports_inverted() {
        let mut meter = WaveFront::default();
        meter.set_inverted(true).unwrap();
        assert_eq!(meter.ports().input_names(), vec!["out1"]);
        assert_eq!(meter.ports().output_names(), vec!["in1"]);
    }
    #[test]
    fn inverted() {
        test_inverted::<WaveFront>()
    }
    #[test]
    fn analyze_empty() {
        test_analyze_empty::<WaveFront>()
    }
    #[test]
    fn analyze_wrong() {
        let mut node = WaveFront::default();
        let mut input = LightResult::default();
        let input_light = LightData::Geometric(Rays::default());
        input.insert("out1".into(), input_light.clone());
        let output = node.analyze(input, &AnalyzerType::Energy).unwrap();
        assert!(output.is_empty());
    }
    #[test]
    fn analyze_ok() {
        let mut node = WaveFront::default();
        node.set_isometry(Isometry::identity());
        let mut input = LightResult::default();
        let input_light = LightData::Geometric(
            Rays::new_uniform_collimated(
                nanometer!(1053.0),
                joule!(1.0),
                &Hexapolar::new(millimeter!(1.), 1).unwrap(),
            )
            .unwrap(),
        );
        input.insert("in1".into(), input_light.clone());
        let output = node.analyze(input.clone(), &AnalyzerType::Energy);
        assert!(output.is_ok());
        let output = node.analyze(input, &AnalyzerType::RayTrace(RayTraceConfig::default()));
        assert!(output.is_ok());
        let output = output.unwrap();
        assert!(output.contains_key("out1"));
        assert_eq!(output.len(), 1);
        let output = output.get("out1");
        assert!(output.is_some());
    }
    #[test]
    fn analyze_apodazation_warning() {
        test_analyze_apodization_warning::<WaveFront>()
    }
    #[test]
    fn analyze_inverse() {
        let mut node = WaveFront::default();
        node.set_inverted(true).unwrap();
        let mut input = LightResult::default();
        let input_light = LightData::Energy(DataEnergy {
            spectrum: create_he_ne_spec(1.0).unwrap(),
        });
        input.insert("out1".into(), input_light.clone());

        let output = node.analyze(input, &AnalyzerType::Energy);
        assert!(output.is_ok());
        let output = output.unwrap();
        assert!(output.contains_key("in1"));
        assert_eq!(output.len(), 1);
        let output = output.get("in1");
        assert!(output.is_some());
        let output = output.clone().unwrap();
        assert_eq!(*output, input_light);
    }
    #[test]
    fn export_data() {
        let mut wf = WaveFront::default();
        assert!(wf.export_data(Path::new(""), "").is_ok());
        wf.light_data = Some(LightData::Geometric(Rays::default()));
        let path = NamedTempFile::new().unwrap();
        assert!(wf.export_data(path.path().parent().unwrap(), "").is_ok());
        wf.light_data = Some(LightData::Geometric(
            Rays::new_uniform_collimated(
                nanometer!(1053.0),
                joule!(1.0),
                &Hexapolar::new(Length::zero(), 1).unwrap(),
            )
            .unwrap(),
        ));
        assert!(wf.export_data(path.path().parent().unwrap(), "").is_ok());
        // todo! check for warnings
    }
    #[test]
    fn report() {
        let mut wf = WaveFront::default();
        assert!(wf.report("").is_none());
        wf.light_data = Some(LightData::Geometric(Rays::default()));
        assert!(wf.report("").is_some());
        wf.light_data = Some(LightData::Geometric(
            Rays::new_uniform_collimated(
                nanometer!(1053.0),
                joule!(1.0),
                &Hexapolar::new(millimeter!(1.), 1).unwrap(),
            )
            .unwrap(),
        ));
        let node_report = wf.report("").unwrap();
        assert_eq!(node_report.detector_type(), "wavefront monitor");
        assert_eq!(node_report.name(), "wavefront monitor");
        assert!(node_report.properties().contains("Wavefront Map"));
        assert!(node_report.properties().contains("Wavefront RMS"));
        assert!(node_report.properties().contains("Wavefront PtV"));
        let node_props = node_report.properties();
        let nr_of_props = node_props.iter().fold(0, |c, _p| c + 1);
        assert_eq!(nr_of_props, 3);
    }
}<|MERGE_RESOLUTION|>--- conflicted
+++ resolved
@@ -20,16 +20,11 @@
     properties::{Properties, Proptype},
     refractive_index::refr_index_vaccuum,
     reporter::NodeReport,
-<<<<<<< HEAD
     surface::{OpticalSurface, Plane},
-    utils::griddata::{create_linspace_axes, interpolate_3d_scatter_data},
-=======
-    surface::Plane,
     utils::{
         geom_transformation::Isometry,
         griddata::{create_linspace_axes, interpolate_3d_scatter_data},
     },
->>>>>>> 445fb710
 };
 
 use super::node_attr::NodeAttr;
