#![warn(missing_docs)]
//! Module for handling bundles of [`Ray`]s
use crate::aperture::Aperture;
use crate::energy_distributions::EnergyDistribution;
use crate::error::{OpmResult, OpossumError};
<<<<<<< HEAD
use crate::nodes::fluence_detector::FluenceData;
use crate::nodes::ray_propagation_visualizer::{RayPositionHistories, RayPositionHistorySpectrum};
use crate::nodes::wavefront::{WaveFrontData, WaveFrontErrorMap};
use crate::nodes::FilterType;
use crate::plottable::AxLims;
=======
use crate::nodes::FilterType;
use crate::nodes::FluenceData;
use crate::nodes::{WaveFrontData, WaveFrontErrorMap};
use crate::plottable::{
    AxLims, PlotArgs, PlotData, PlotParameters, PlotType, Plottable, PltBackEnd,
};
>>>>>>> e7d44349
use crate::position_distributions::{Hexapolar, PositionDistribution};
use crate::properties::Proptype;
use crate::ray::{Ray, SplittingConfig};
use crate::refractive_index::RefractiveIndexType;
use crate::spectrum::Spectrum;
use crate::surface::Surface;
use crate::utils::filter_data::{get_min_max_filter_nonfinite, get_unique_finite_values};
use crate::utils::griddata::{
    calc_closed_poly_area, create_linspace_axes, create_voronoi_cells,
    interpolate_3d_triangulated_scatter_data, VoronoiedData,
};
use approx::relative_eq;
use itertools::izip;
use kahan::KahanSummator;
use log::warn;
use nalgebra::{distance, point, DVector, MatrixXx2, MatrixXx3, Point2, Point3, Vector2, Vector3};
use num::ToPrimitive;
use serde_derive::{Deserialize, Serialize};
use std::fmt::Display;
use std::ops::Add;
use std::ops::Range;
use uom::num_traits::Zero;
use uom::si::angle::degree;
use uom::si::energy::joule;
use uom::si::f64::{Angle, Energy, Length};
use uom::si::length::{micrometer, millimeter, nanometer};

/// Struct containing all relevant information of a ray bundle
#[derive(Debug, Default, Serialize, Deserialize, Clone, PartialEq)]
pub struct Rays {
    /// vector containing the individual rays
    rays: Vec<Ray>,
    // ***
    // *** only temporary before we have concept for coordinate system
    // ***
    dist_to_next_surface: Length,
    z_position: Length,
    // ***
    // ***
    // ***
}
impl Rays {
    /// Generate a set of collimated rays (collinear with optical axis) with uniform energy distribution.
    ///
    /// This functions generates a bundle of (collimated) rays of the given wavelength and the given *total* energy. The energy is
    /// evenly distributed over the indivual rays. The ray positions are distributed according to the given [`PositionDistribution`].
    ///
    /// If the given size id zero, a bundle consisting of a single ray along the optical - position (0.0,0.0,0.0) - axis is generated.
    ///
    /// # Errors
    ///
    /// This function returns an error if
    ///  - the given wavelength is <= 0.0, NaN or +inf
    ///  - the given energy is <= 0.0, NaN or +inf
    ///  - the given size is < 0.0, NaN or +inf
    pub fn new_uniform_collimated(
        wave_length: Length,
        energy: Energy,
        strategy: &dyn PositionDistribution,
    ) -> OpmResult<Self> {
        let points = strategy.generate();
        let nr_of_rays = points.len();
        let mut rays: Vec<Ray> = Vec::with_capacity(nr_of_rays);
        #[allow(clippy::cast_precision_loss)]
        let energy_per_ray = energy / nr_of_rays as f64;
        for point in points {
            let ray = Ray::new_collimated(point, wave_length, energy_per_ray)?;
            rays.push(ray);
        }
        Ok(Self {
            rays,
            dist_to_next_surface: Length::zero(),
            z_position: Length::zero(),
        })
    }

    /// Generate a set of collimated rays (collinear with optical axis) with specified energy distribution and position distribution.
    ///
    /// This functions generates a bundle of (collimated) rays of the given wavelength and the given *total* energy. The energy is
    /// distributed according to the specified distribution function over the indivual rays: [`EnergyDistribution`]. The ray positions are distributed according to the given [`PositionDistribution`].
    ///  
    /// This function returns an error if
    /// # Errors
    ///  - the given wavelength is <= 0.0, NaN or +inf
    ///  - the given energy is <= 0.0, NaN or +inf
    ///  - the given size is < 0.0, NaN or +inf
    pub fn new_collimated(
        wave_length: Length,
        energy_strategy: &dyn EnergyDistribution,
        pos_strategy: &dyn PositionDistribution,
    ) -> OpmResult<Self> {
        let ray_pos = pos_strategy.generate();

        //currently the energy distribution only works in the x-y plane. therefore, all points are projected to this plane
        let ray_pos_plane = ray_pos
            .iter()
            .map(|p| Point2::<f64>::new(p.x.get::<millimeter>(), p.y.get::<millimeter>()))
            .collect::<Vec<Point2<f64>>>();
        //apply distribution strategy
        let ray_energies = energy_strategy.apply(&ray_pos_plane);

        //sum up energy of rays that are valid: energy is larger than machine epsilon times total energy
        let min_energy = f64::EPSILON * energy_strategy.get_total_energy();
        let total_energy_valid_rays = Energy::new::<joule>(
            ray_energies
                .iter()
                .map(|e| {
                    if *e > min_energy {
                        e.get::<joule>()
                    } else {
                        0.
                    }
                })
                .collect::<Vec<f64>>()
                .iter()
                .kahan_sum()
                .sum(),
        );
        //scaling factor if a significant amount of enery has been lost
        let energy_scale_factor = energy_strategy.get_total_energy() / total_energy_valid_rays;

        //create rays
        let nr_of_rays = ray_pos.len();
        let mut rays: Vec<Ray> = Vec::<Ray>::with_capacity(nr_of_rays);
        for (pos, energy) in izip!(ray_pos.iter(), ray_energies.iter()) {
            if *energy > f64::EPSILON * energy_strategy.get_total_energy() {
                let ray = Ray::new_collimated(*pos, wave_length, *energy * energy_scale_factor)?;
                rays.push(ray);
            }
        }
        Ok(Self {
            rays,
            dist_to_next_surface: Length::zero(),
            z_position: Length::zero(),
        })
    }
    /// Generate a ray cone (= point source)
    ///
    /// Generate a bundle of rays emerging from a given (x,y) point and a cone direction (as hexapolar pattern) of a given (full) cone angle.
    /// The parameter `number_of_rings` determines the "density" of the [`Hexapolar`] pattern (see docs there). If the cone angle is zero, a ray bundle
    /// with a single ray along the optical axis at the given position is created.
    ///
    /// # Errors
    /// This functions returns an error if
    ///  - the given wavelength is <= 0.0, nan, or +inf
    ///  - the given energy is < 0.0, nan, or +inf
    ///  - the given cone angle is < 0.0 degrees or >= 180.0 degrees
    pub fn new_hexapolar_point_source(
        position: Point3<Length>,
        cone_angle: Angle,
        nr_of_rings: u8,
        wave_length: Length,
        energy: Energy,
    ) -> OpmResult<Self> {
        if cone_angle.is_sign_negative() || cone_angle >= Angle::new::<degree>(180.0) {
            return Err(OpossumError::Other(
                "cone angle must be within (0.0..180.0) degrees range".into(),
            ));
        }
        let size_after_unit_length = (cone_angle / 2.0).tan().value;
        let points: Vec<Point3<Length>> = if cone_angle.is_zero() {
            vec![Point3::new(Length::zero(), Length::zero(), Length::zero())]
        } else {
            Hexapolar::new(
                Length::new::<millimeter>(size_after_unit_length),
                nr_of_rings,
            )?
            .generate()
        };
        let nr_of_rays = points.len();
        #[allow(clippy::cast_precision_loss)]
        let energy_per_ray = energy / nr_of_rays as f64;
        let mut rays: Vec<Ray> = Vec::new();
        for point in points {
            let direction = Vector3::new(
                point.x.get::<millimeter>(),
                point.y.get::<millimeter>(),
                1.0,
            );
            let ray = Ray::new(position, direction, wave_length, energy_per_ray)?;
            rays.push(ray);
        }
        Ok(Self {
            rays,
            dist_to_next_surface: Length::zero(),
            z_position: Length::zero(),
        })
    }
    /// Returns the total energy of this [`Rays`].
    ///
    /// This function returns the sum of all `valid` individual [`Ray`] energies.
    #[must_use]
    pub fn total_energy(&self) -> Energy {
        let energies: Vec<f64> = self
            .rays
            .iter()
            .filter(|r| r.valid())
            .map(|r| r.energy().get::<joule>())
            .collect();
        let kahan_sum: kahan::KahanSum<f64> = energies.iter().kahan_sum();
        Energy::new::<joule>(kahan_sum.sum())
    }
    /// Returns the number of rays of this [`Rays`].
    ///
    /// The given switch determines wehther all [`Ray`]s or only `valid` [`Ray`]s will be counted.
    #[must_use]
    pub fn nr_of_rays(&self, valid_only: bool) -> usize {
        self.rays
            .iter()
            .filter(|r| r.valid() || !valid_only)
            .count()
    }
    /// Returns the iterator of this [`Rays`].
    pub fn iter(&self) -> std::slice::Iter<'_, Ray> {
        self.rays.iter()
    }

    /// Returns the mutable iterator of this [`Rays`].
    pub fn iter_mut(&mut self) -> std::slice::IterMut<'_, Ray> {
        self.rays.iter_mut()
    }
    /// Apodize (cut out or attenuate) the ray bundle by a given [`Aperture`].
    ///
    /// This function only affects `valid` [`Ray`]s in the bundle.
    /// # Errors
    ///
    /// This function returns an error if a single ray cannot be propery apodized (e.g. filter factor outside (0.0..=1.0)).
    pub fn apodize(&mut self, aperture: &Aperture) -> OpmResult<()> {
        for ray in &mut self.rays {
            if ray.valid() {
                let pos = point![
                    ray.position().x.get::<millimeter>(),
                    ray.position().y.get::<millimeter>()
                ];
                let ap_factor = aperture.apodization_factor(&pos);
                if ap_factor > 0.0 {
                    ray.filter_energy(&FilterType::Constant(ap_factor))?;
<<<<<<< HEAD
                    // new_rays.push(new_ray);
=======
>>>>>>> e7d44349
                } else {
                    ray.add_to_pos_hist(ray.position());
                    ray.set_invalid();
                }
            }
        }
        Ok(())
    }
    /// Finds all unique wavelengths in this raybundle and returns them in a vector
    #[must_use]
    pub fn get_unique_wavelengths(&self, valid_only: bool) -> Vec<Length> {
        //get all wavelengths of the rays converted to nm
        let wvls = self
            .rays
            .iter()
            .filter(|&r| (r.valid() || !valid_only))
            .map(|r| r.wavelength().get::<nanometer>())
            .collect::<Vec<f64>>();

        //get unique wavelengths
        let unique_wvls = get_unique_finite_values(wvls.as_slice());

        //return as Vec<Length>
        unique_wvls
            .iter()
            .map(|w| Length::new::<nanometer>(*w))
            .collect::<Vec<Length>>()
    }
    /// Returns the centroid of this [`Rays`].
    ///
    /// This functions returns the centroid of the positions (`valid` [`Ray`]s only) of this ray bundle. The
    /// function returns `None` if [`Rays`] is empty.
    #[must_use]
    pub fn centroid(&self) -> Option<Point3<Length>> {
        #[allow(clippy::cast_precision_loss)]
        let len = self.nr_of_rays(true) as f64;
        if len == 0.0 {
            return None;
        }
        let c = self.rays.iter().filter(|r| r.valid()).fold(
            (Length::zero(), Length::zero(), Length::zero()),
            |c, r| {
                let pos = r.position();
                (c.0 + pos.x, c.1 + pos.y, c.2 + pos.z)
            },
        );
        Some(Point3::new(c.0 / len, c.1 / len, c.2 / len))
    }
    /// Returns the geometric beam radius [`Rays`].
    ///
    /// This function calculates the maximum distance of a ray bundle (`valid` [`Ray`]s only ) from its centroid.
    #[must_use]
    pub fn beam_radius_geo(&self) -> Option<Length> {
        self.centroid().map(|c| {
            let c_in_millimeter = Point2::new(c.x.get::<millimeter>(), c.y.get::<millimeter>());
            let mut max_dist = 0.0;
            for ray in &self.rays {
                if ray.valid() {
                    let ray_2d = Point2::new(
                        ray.position().x.get::<millimeter>(),
                        ray.position().y.get::<millimeter>(),
                    );
                    let dist = distance(&ray_2d, &c_in_millimeter);
                    if dist > max_dist {
                        max_dist = dist;
                    }
                }
            }
            Length::new::<millimeter>(max_dist)
        })
    }
    /// Returns the rms beam radius [`Rays`].
    ///
    /// This function calculates the rms (root mean square) size of a ray bundle from it centroid. So far, the rays / spots are not weighted by their
    /// particular energy.
    #[must_use]
    pub fn beam_radius_rms(&self) -> Option<Length> {
        self.centroid().map(|c| {
            let c_in_millimeter = Point2::new(c.x.get::<millimeter>(), c.y.get::<millimeter>());
            let mut sum_dist_sq = 0.0;
            for ray in &self.rays {
                if ray.valid() {
                    let ray_2d = Point2::new(
                        ray.position().x.get::<millimeter>(),
                        ray.position().y.get::<millimeter>(),
                    );
                    sum_dist_sq += distance(&ray_2d, &c_in_millimeter).powi(2);
                }
            }
            #[allow(clippy::cast_precision_loss)]
            let nr_of_rays = self.nr_of_rays(true) as f64;
            sum_dist_sq /= nr_of_rays;
            Length::new::<millimeter>(sum_dist_sq.sqrt())
        })
    }
    /// Returns the wavefront of the bundle of [`Rays`] at the center wavelength or at each band of the spectrum with a defined resolution.
    /// This function calculates the wavefront of a ray bundle as multiple of its wavelength with reference to the ray that is closest to the optical axis.
    /// # Attributes
    /// - `center_wavelength_flag`: flag to define if the center wavelength should be used for calculation or if a wavefront for all spectral components should be analyzed
    /// - `spec_res`: spectral resolution to calculate the center wavelength or for individal spectral analysis
    ///
    /// # Errors
    /// This function errors for the moment if `center_wavelength_flag` is set to false
    ///
    /// # Panics
    /// This method panics if the usize `to_f64()`conversion fails. This is not expected
    pub fn get_wavefront_data_in_units_of_wvl(
        &self,
        center_wavelength_flag: bool,
        spec_res: Length,
    ) -> OpmResult<WaveFrontData> {
        let spec = self.to_spectrum(&spec_res)?;
        if center_wavelength_flag {
            let center_wavelength = spec.center_wavelength();
            let wf_err = self.wavefront_error_at_pos_in_units_of_wvl(center_wavelength);
            Ok(WaveFrontData {
                wavefront_error_maps: vec![WaveFrontErrorMap::new(&wf_err, center_wavelength)?],
            })
        } else {
            let spec_start = spec.range().start.get::<micrometer>();
            let spec_res_micro = spec_res.get::<micrometer>();
            let mut rays_sorted_by_spectrum = vec![Vec::<Ray>::new(); spec.data_vec().len()];
            //sort rays into spectral resolution fields
            for ray in &self.rays {
                let index_opt = ((ray.wavelength().get::<micrometer>() - spec_start)
                    / spec_res_micro)
                    .floor()
                    .to_usize();
                if let Some(idx) = index_opt {
                    rays_sorted_by_spectrum[idx].push(ray.clone());
                }
            }

            let mut wf_error_maps =
                Vec::<WaveFrontErrorMap>::with_capacity(rays_sorted_by_spectrum.len());
            for (idx, rays) in rays_sorted_by_spectrum.iter().enumerate() {
                if !rays.is_empty() {
                    let wvl = idx.to_f64().unwrap().mul_add(spec_res_micro, spec_start);
                    wf_error_maps.push(WaveFrontErrorMap::new(
                        &Self::from(rays.clone())
                            .wavefront_error_at_pos_in_units_of_wvl(Length::new::<micrometer>(wvl)),
                        Length::new::<micrometer>(wvl),
                    )?);
                }
            }

            Ok(WaveFrontData {
                wavefront_error_maps: wf_error_maps,
            })
        }
    }
    /// Calculates the wavefront error of a ray bundle with a specified wavelength at a certain position along the optical axis in the optical system
    /// # Attributes
    /// - `wavelength`: wave length that is used for this wavefront calculation
    ///
    /// # Returns
    /// This method returns a Matrix with 3 columns for the x(1) & y(2) axes and the negative optical path(3) and a dynamic number of rows. x & y referes to the transverse extend of the beam with reference to its the optical axis
    #[must_use]
    pub fn wavefront_error_at_pos_in_units_of_wvl(&self, wavelength: Length) -> MatrixXx3<f64> {
        let wvl = wavelength.get::<nanometer>();
        let mut wave_front_err = MatrixXx3::from_element(self.nr_of_rays(true), 0.);
        let mut min_radius = f64::INFINITY;
        let mut path_length_at_center = 0.;
        for (i, ray) in self.rays.iter().filter(|r| r.valid()).enumerate() {
            let position = Vector2::new(
                ray.position().x.get::<millimeter>(),
                ray.position().y.get::<millimeter>(),
            );
            wave_front_err[(i, 0)] = position.x;
            wave_front_err[(i, 1)] = position.y;
            //the wavefront error has the negative sign of the optical path difference
            wave_front_err[(i, 2)] = -ray.path_length().get::<nanometer>();

            let radius = position.x.mul_add(position.x, position.y * position.y);
            if radius < min_radius {
                min_radius = radius;
                path_length_at_center = wave_front_err[(i, 2)];
            }
        }

        for mut wf_err in wave_front_err.row_iter_mut() {
            wf_err[2] -= path_length_at_center;
            wf_err[2] /= wvl;
        }

        wave_front_err
    }

    /// Returns the x and y positions of the ray bundle in form of a `[MatrixXx2<f64>]`.
    ///
    /// The `valid_only` switch determines if all [`Ray`]s or only `valid` [`Ray`]s will be returned.
    #[must_use]
    pub fn get_xy_rays_pos(&self, valid_only: bool) -> MatrixXx2<f64> {
<<<<<<< HEAD
        let mut rays_at_pos = MatrixXx2::from_element(self.nr_of_rays(valid_only), 0.);
        for (row, ray) in self
            .rays
            .iter()
            .filter(|r| !valid_only || r.valid())
            .enumerate()
        {
=======
        let rays_iter = self.iter().filter(|r| !valid_only || r.valid());
        let mut rays_at_pos = MatrixXx2::from_element(self.nr_of_rays(valid_only), 0.);
        for (row, ray) in rays_iter.enumerate() {
>>>>>>> e7d44349
            rays_at_pos[(row, 0)] = ray.position().x.get::<millimeter>();
            rays_at_pos[(row, 1)] = ray.position().y.get::<millimeter>();
        }
        rays_at_pos
    }

    fn calc_ray_fluence_in_voronoi_cells(
        &self,
        projected_ray_pos: &MatrixXx2<f64>,
        proj_ax1_lim: AxLims,
        proj_ax2_lim: AxLims,
    ) -> OpmResult<VoronoiedData> {
        let voronoi = create_voronoi_cells(projected_ray_pos, &proj_ax1_lim, &proj_ax2_lim)
            .map_err(|_| {
                OpossumError::Other(
                    "Voronoi diagram for fluence estimation could not be created!".into(),
                )
            })?;

        //get the voronoi cells
        let v_cells = voronoi.cells();

        let mut fluence_scatter = DVector::from_element(voronoi.sites.len(), 0.);

        for idx in 0..self.nr_of_rays(true) {
            let v_neighbours = v_cells[idx]
                .points()
                .iter()
                .map(|p| Point2::new(p.x, p.y))
                .collect::<Vec<Point2<f64>>>();
            let poly_area = calc_closed_poly_area(&v_neighbours)?;
            fluence_scatter[idx] = self.rays[idx].energy().get::<joule>() / poly_area;
        }

        VoronoiedData::combine_data_with_voronoi_diagram(voronoi, fluence_scatter)
    }

    /// Calculates the spatial energy distribution (fluence) of a ray bundle, its coordinates in a plane transversal to its propagation diraction and the peak fluence in J/cm²
    /// # Errors
    /// This function errors if
    /// - creation of hte linearly spaced axes fails
    /// - voronating the ray position or the fluence calculation in the voronoi cells fails
    /// - interpolation fails
    pub fn calc_fluence_at_position(&self) -> OpmResult<FluenceData> {
        let num_axes_points = 100.;

        // get ray positions
        let rays_pos_vec = self.get_xy_rays_pos(true) / 10.; //for centimeter;

        //axes definition
        let (co_ax1, co_ax1_lim) = create_linspace_axes(rays_pos_vec.column(0), num_axes_points)?;
        let (co_ax2, co_ax2_lim) = create_linspace_axes(rays_pos_vec.column(1), num_axes_points)?;

        // calculate the fluence of each ray by linking the ray energy with the area of its voronoi cell
        let voronoi_fluence_scatter =
            self.calc_ray_fluence_in_voronoi_cells(&rays_pos_vec, co_ax1_lim, co_ax2_lim)?;

        //currently only interpolation. voronoid data for plotting must still be implemented
        let (interp_fluence, interp_mask) =
            interpolate_3d_triangulated_scatter_data(&voronoi_fluence_scatter, &co_ax1, &co_ax2)?;

        let (peak_fluence, mut average) = izip!(
            interp_fluence.into_iter(),
            interp_mask.into_iter()
        )
        .fold((f64::NEG_INFINITY, 0.), |arg0, v| {
            let max_val = if v.0.is_nan() {
                arg0.0
            } else {
                f64::max(arg0.0, *v.0)
            };
            let average_val = if v.1 > &f64::EPSILON {
                f64::add(arg0.1, *v.0)
            } else {
                arg0.1
            };
            (max_val, average_val)
        });

        average /= interp_mask.sum();

        Ok(FluenceData::new(
            peak_fluence,
            average,
            interp_fluence,
            co_ax1,
            co_ax2,
        ))
    }

    /// Add a single ray to the ray bundle.
    ///
    /// # Panics
    /// Panics if the resulting ray bundle exceeds `isize::MAX` bytes.
    pub fn add_ray(&mut self, ray: Ray) {
        self.rays.push(ray);
    }
    /// Add (merge) another ray bundle
    ///
    /// # Panics
    /// Panics if the resulting ray bundle exceeds `isize::MAX` bytes.
    pub fn add_rays(&mut self, rays: &mut Self) {
        self.rays.append(&mut rays.rays);
    }
    /// Propagate a ray bundle along the z axis.
    ///
    /// This function propgatates all valid [`Ray`]s along the z axis. The propagation length must be
    /// set with the function `set_dist_to_next_surface`.
    ///
    /// # Errors
    /// This function returns an error if
    ///  - the z component of a ray direction is zero.
    ///  - the given length is not finite.
    pub fn propagate_along_z(&mut self) -> OpmResult<()> {
        if !self.dist_to_next_surface.is_zero() {
            for ray in &mut self.rays {
                if ray.valid() {
                    ray.propagate_along_z(self.dist_to_next_surface)?;
                }
            }
            self.z_position += self.dist_to_next_surface;
            self.set_dist_zero();
        }
        Ok(())
    }
    /// Refract a ray bundle on a paraxial surface of given focal length.
    ///
    /// This function refracts all valid [`Ray`]s.
    ///
    /// # Errors
    /// This function returns an error if
    ///  - the z component of a ray direction is zero.
    ///  - the focal length is zero or not finite.
    pub fn refract_paraxial(&mut self, focal_length: Length) -> OpmResult<()> {
        if focal_length.is_zero() || !focal_length.is_finite() {
            return Err(OpossumError::Other(
                "focal length must be !=0.0 and finite".into(),
            ));
        }
        for ray in &mut self.rays {
            if ray.valid() {
                ray.refract_paraxial(focal_length)?;
            }
        }
        Ok(())
    }
    /// Refract a ray bundle on a [`Surface`].
    ///
    /// This function refracts all `valid` [`Ray`]s on a given surface.
    ///
    /// # Warnings
    ///
    /// This functions emits a warning of no valid [`Ray`]s are found in the bundle.
    ///
    /// # Errors
    ///
    /// This function will return an error if .
    pub fn refract_on_surface(
        &mut self,
        surface: &dyn Surface,
        refractive_index: &RefractiveIndexType,
    ) -> OpmResult<()> {
        let mut valid_rays_found = false;
        for ray in &mut self.rays {
            if ray.valid() {
                let n2 = refractive_index.get_refractive_index(ray.wavelength());
                ray.refract_on_surface(surface, n2)?;
                valid_rays_found = true;
            }
        }
        self.z_position += self.dist_to_next_surface;
        self.set_dist_zero();
        if !valid_rays_found {
            warn!("ray bundle contains no valid rays - not propagating");
        }
        Ok(())
    }
    /// Filter a ray bundle by a given filter.
    ///
    /// Filter the energy of of all `valid` rays by a given [`FilterType`].
    /// # Errors
    ///
    /// This function will return an error if the transmission factor for the [`FilterType::Constant`] is not within the range `(0.0..=1.0)`.
    pub fn filter_energy(&mut self, filter: &FilterType) -> OpmResult<()> {
        if let FilterType::Constant(t) = filter {
            if !(0.0..=1.0).contains(t) {
                return Err(OpossumError::Other(
                    "transmission value must be in the range [0.0;1.0]".into(),
                ));
            }
        }
        for ray in &mut self.rays {
            if (*ray).valid() {
                ray.filter_energy(filter)?;
            }
        }
        Ok(())
    }
    /// Invalidate all [`Ray`]s below a given energy threshold.
    ///
    /// Sets all rays with an energy (per ray) below the given threshold to the `invalid` state.
    ///
    /// # Warnings
    ///
    /// This function emits a warning log entry if the given threshold is negative. In this case the ray bundle is not modified.
    ///
    /// # Errors
    ///
    /// This function will return an error if the given energy threshold is not finite.
    pub fn invalidate_by_threshold_energy(&mut self, min_energy_per_ray: Energy) -> OpmResult<()> {
        if min_energy_per_ray.is_sign_negative() {
            warn!("negative threshold energy given. Ray bundle unmodified.");
            return Ok(());
        }
        if !min_energy_per_ray.is_finite() {
            return Err(OpossumError::Other(
                "threshold energy must be finite".into(),
            ));
        };
        let _ = self
            .rays
            .iter_mut()
            .filter(|r| r.energy() < min_energy_per_ray)
            .map(Ray::set_invalid)
            .count();
        Ok(())
    }
    /// Returns the wavelength range of this [`Rays`].
    ///
    /// This functions returns the minimum and maximum wavelength of the containing `valid` rays as `Range`. If [`Rays`] is empty, `None` is returned.
    #[must_use]
    pub fn wavelength_range(&self) -> Option<Range<Length>> {
        if self.rays.is_empty() {
            return None;
        };
        let mut min = Length::new::<millimeter>(f64::INFINITY);
        let mut max = Length::zero();
        for ray in &self.rays {
            if ray.valid() {
                let w = ray.wavelength();
                if w > max {
                    max = w;
                }
                if w < min {
                    min = w;
                }
            }
        }
        Some(min..max)
    }
    /// Create a [`Spectrum`] (with a given resolution) from a ray bundle.
    ///
    /// This functions creates a spectrum by adding all individual `valid` rays from ray bundle with
    /// respect to their particular wavelength and energy.
    ///
    /// # Errors
    ///
    /// This function will return an error if
    ///   - [`Rays`] is empty
    ///   - the `resolution` is invalid (negative, infinite)
    pub fn to_spectrum(&self, resolution: &Length) -> OpmResult<Spectrum> {
        let mut range = self
            .wavelength_range()
            .ok_or_else(|| OpossumError::Other("from_rays: rays seems to be empty".into()))?;
        range.end += *resolution * 2.0; // add 2* resolution to be sure to have all rays included in the wavelength range...
        let mut spectrum = Spectrum::new(range, *resolution)?;
        for ray in &self.rays {
            if ray.valid() {
                spectrum.add_single_peak(ray.wavelength(), ray.energy().get::<joule>())?;
            }
        }
        Ok(spectrum)
    }
    /// Set the refractive index of the medium all [`Rays`] are propagating in.
    ///
    /// # Errors
    ///
    /// This function will return an error if the given refractive index is < 1.0 or not finite.
    pub fn set_refractive_index(
        &mut self,
        refractive_index: &RefractiveIndexType,
    ) -> OpmResult<()> {
        if self.nr_of_rays(true).is_zero() {
            warn!("ray bundle contains no valid rays for setting the refractive index");
        } else {
            for ray in &mut self.rays {
                if ray.valid() {
                    ray.set_refractive_index(
                        refractive_index.get_refractive_index(ray.wavelength()),
                    )?;
                }
            }
        }
        Ok(())
    }
    /// Split a ray bundle
    ///
    /// This function splits a ray bundle determined by the given [`SplittingConfig`]. See [`split`](Ray::split) function for details.
    /// **Note**: Only `valid`[`Ray`]s in the bunlde will be affected.
    /// # Errors
    ///
    /// This function will return an error if the underlying split function for a single ray returns an error.
    pub fn split(&mut self, config: &SplittingConfig) -> OpmResult<Self> {
        let mut split_rays = Self {
            z_position: self.absolute_z_of_last_surface(),
            ..Default::default()
        };
        for ray in &mut self.rays {
            if ray.valid() {
                let split_ray = ray.split(config)?;
                split_rays.add_ray(split_ray);
            }
        }
        Ok(split_rays)
    }
    /// Merge two ray bundles.
    ///
    /// This function simply adds the given rays to the existing ray bundle.
    /// **Note**: The temporarily introduced "absolute z position" is taken from the ray bundle with the maximum position....We have
    /// to work on that...
    pub fn merge(&mut self, rays: &Self) {
        let max_z_position = self
            .absolute_z_of_last_surface()
            .max(rays.absolute_z_of_last_surface());
        for ray in &rays.rays {
            self.add_ray(ray.clone());
        }
        self.z_position = max_z_position;
    }

    /// Split an existing ray bundle into multiple ray bundles corresponding to their wavelength
    /// # Attributes
    /// - `wavelength_bin_size`: size of the wavelength binning
    ///
    /// If there is only one wavelength, the same ray bundle is returned
    /// # Errors
    /// This function errors if the minimum wavelength of the unique wavelengths can not be calculated. Normally, this cannot happen, since the wavlengths of a ray are finite from begin with.
    pub fn split_ray_bundle_by_wavelength(
        &self,
        wavelength_bin_size: Length,
        valid_only: bool,
    ) -> OpmResult<(Vec<Self>, Vec<Length>)> {
        let unique_wavelengths = self.get_unique_wavelengths(valid_only);
        let num_split_bundles = unique_wavelengths.len();
        if num_split_bundles == 1 {
            Ok((vec![self.clone()], unique_wavelengths))
        } else {
            //sort wavelengths
            //get "start" wavelength: smallest wavelength reduced by half a bin size
            let (start_wvl_f64, start_wvl) = if let Some((min, _)) = get_min_max_filter_nonfinite(
                unique_wavelengths
                    .iter()
                    .map(uom::si::f64::Length::get::<nanometer>)
                    .collect::<Vec<f64>>()
                    .as_slice(),
            ) {
                Ok((
                    min - wavelength_bin_size.get::<nanometer>() / 2.,
                    Length::new::<nanometer>(min),
                ))
            } else {
                Err(OpossumError::Other(
                    "Wavelength of ray is not finite! Cannot split ray bundle by wavelengths!"
                        .into(),
                ))
            }?;

            //for calculation, get bin size in units instehat of length quantity
            let bin_size: f64 = wavelength_bin_size.get::<nanometer>();

            //initialize vectors
            let mut ray_bundles = Vec::<Self>::with_capacity(num_split_bundles);
            let mut ray_center_wavelength = Vec::<Length>::with_capacity(num_split_bundles);

            //loop over all rays and sort them into a new ray bundle according to their wavelengths
            for ray in self.rays.iter().filter(|r| r.valid() || !valid_only) {
                let r_wvl = ray.wavelength().get::<nanometer>();
                let insertion_index = ((r_wvl - start_wvl_f64) / bin_size).floor();
                if ray_bundles.is_empty() {
                    ray_bundles.push(Self::from(vec![ray.clone()]));
                    ray_center_wavelength.push(start_wvl + insertion_index * wavelength_bin_size);
                } else {
                    let len_bundles = ray_bundles.len();
                    for (i, bundle) in ray_bundles.clone().iter().enumerate() {
                        let bundle_wvl = bundle.rays[0].wavelength().get::<nanometer>();
                        let insertion_index_bundle =
                            ((bundle_wvl - start_wvl_f64) / bin_size).floor();
                        if relative_eq!(insertion_index_bundle, insertion_index) {
                            ray_bundles[i].add_ray(ray.clone());
                            break;
                        } else if insertion_index < insertion_index_bundle {
                            ray_bundles.insert(i, Self::from(vec![ray.clone()]));
                            ray_center_wavelength
                                .insert(i, start_wvl + insertion_index * wavelength_bin_size);
                            break;
                        } else if i == len_bundles - 1 {
                            ray_bundles.push(Self::from(vec![ray.clone()]));
                            ray_center_wavelength
                                .push(start_wvl + insertion_index * wavelength_bin_size);
                        }
                    }
                }
            }

            Ok((ray_bundles, ray_center_wavelength))
        }
    }

    /// Get the position history of all rays in this ray bundle
    ///
    /// # Returns
    /// This method returns a vector of N-row x 3 column matrices that contain the position history of all the rays
    /// # Errors
    /// This function errors when the splitting of the rays by their wavelengths fails. For more info see `split_ray_bundle_by_wavelength`
    pub fn get_rays_position_history(&self) -> OpmResult<RayPositionHistories> {
        let (rays_by_wavelength, wavelengths) =
            self.split_ray_bundle_by_wavelength(Length::new::<nanometer>(1.), false)?;

        let mut ray_pos_hists = Vec::<RayPositionHistorySpectrum>::with_capacity(wavelengths.len());
        for (ray_bundle, wvl) in izip!(rays_by_wavelength, wavelengths) {
            let mut rays_pos_history =
                Vec::<MatrixXx3<Length>>::with_capacity(ray_bundle.rays.len());
            for ray in &ray_bundle {
                rays_pos_history.push(ray.position_history());
            }
            ray_pos_hists.push(RayPositionHistorySpectrum::new(
                rays_pos_history,
                wvl,
                Length::new::<nanometer>(1.),
            )?);
        }

        Ok(RayPositionHistories {
            rays_pos_history: ray_pos_hists,
        })
    }
    /// Returns the dist to next surface of this [`Rays`].
    ///
    /// **Note**: This function is a hack and will be removed in later versions.
    #[must_use]
    pub fn dist_to_next_surface(&self) -> Length {
        self.dist_to_next_surface
    }
    /// Sets the dist to next surface of this [`Rays`].
    ///
    /// **Note**: This function is a hack and will be removed in later versions.
    pub fn set_dist_to_next_surface(&mut self, dist_to_next_surface: Length) {
        self.dist_to_next_surface = dist_to_next_surface;
    }
    fn set_dist_zero(&mut self) {
        self.dist_to_next_surface = Length::zero();
    }
    /// Returns the absolute z of last surface of this [`Rays`].
    #[must_use]
    pub fn absolute_z_of_last_surface(&self) -> Length {
        self.z_position
    }
}

<<<<<<< HEAD
=======
impl Display for Rays {
    fn fmt(&self, f: &mut std::fmt::Formatter<'_>) -> std::fmt::Result {
        for ray in self {
            let _ = writeln!(f, "{ray}");
        }
        write!(f, "# of rays: {:?}", self.nr_of_rays(false))
    }
}
/// struct that holds the history of the ray positions that is needed for report generation
#[derive(Serialize, Deserialize, Clone, Debug)]
pub struct RayPositionHistory {
    /// vector of ray positions for each ray
    pub rays_pos_history: Vec<MatrixXx3<f64>>,
}
impl RayPositionHistory {
    /// Projects a set of 3d vectors onto a plane
    /// # Attributes
    /// `plane_normal_vec`: normal vector of the plane to project onto
    ///
    /// # Errors
    /// This function errors if the length of the plane normal vector is zero
    /// # Returns
    /// This function returns a set of 2d vectors in the defined plane projected to a view that is perpendicular to this plane.
    pub fn project_to_plane(
        &self,
        plane_normal_vec: Vector3<f64>,
    ) -> OpmResult<Vec<MatrixXx2<f64>>> {
        let vec_norm = plane_normal_vec.norm();

        if vec_norm < f64::EPSILON {
            return Err(OpossumError::Other(
                "The plane normal vector must have a non-zero length!".into(),
            ));
        }

        let normed_normal_vec = plane_normal_vec / vec_norm;

        //define an axis on the plane.
        //Do this by projection of one of the main coordinate axes onto that plane
        //Beforehand check, if these axes are not parallel to the normal vec
        let (co_ax_1, co_ax_2) =
            if plane_normal_vec.cross(&Vector3::new(1., 0., 0.)).norm() < f64::EPSILON {
                //parallel to the x-axis
                (Vector3::new(0., 0., 1.), Vector3::new(0., 1., 0.))
            } else if plane_normal_vec.cross(&Vector3::new(0., 1., 0.)).norm() < f64::EPSILON {
                (Vector3::new(0., 0., 1.), Vector3::new(1., 0., 0.))
            } else if plane_normal_vec.cross(&Vector3::new(0., 0., 1.)).norm() < f64::EPSILON {
                (Vector3::new(1., 0., 0.), Vector3::new(0., 1., 0.))
            } else {
                //arbitrarily project x-axis onto that plane
                let x_vec = Vector3::new(1., 0., 0.);
                let mut proj_x = x_vec - x_vec.dot(&normed_normal_vec) * plane_normal_vec;
                proj_x /= proj_x.norm();

                //second axis defined by cross product of x-axis projection and plane normal, which yields another vector that is perpendicular to both others
                (proj_x, proj_x.cross(&normed_normal_vec))
            };

        let mut rays_pos_projection =
            Vec::<MatrixXx2<f64>>::with_capacity(self.rays_pos_history.len());
        for ray_pos in &self.rays_pos_history {
            let mut projected_ray_pos = MatrixXx2::<f64>::zeros(ray_pos.column(0).len());
            for (row, pos) in ray_pos.row_iter().enumerate() {
                let pos_t = pos.transpose();
                let proj_pos = pos_t - pos_t.dot(&normed_normal_vec) * plane_normal_vec;

                projected_ray_pos[(row, 0)] = proj_pos.dot(&co_ax_1);
                projected_ray_pos[(row, 1)] = proj_pos.dot(&co_ax_2);
            }
            rays_pos_projection.push(projected_ray_pos);
        }
        Ok(rays_pos_projection)
    }
}
impl PdfReportable for RayPositionHistory {
    fn pdf_report(&self) -> OpmResult<genpdf::elements::LinearLayout> {
        let mut layout = genpdf::elements::LinearLayout::vertical();
        let img = self.to_plot(Path::new(""), (1000, 1000), PltBackEnd::Buf)?;
        layout.push(
            genpdf::elements::Image::from_dynamic_image(DynamicImage::ImageRgb8(
                img.unwrap_or_else(ImageBuffer::default),
            ))
            .map_err(|e| format!("adding of image failed: {e}"))?,
        );
        Ok(layout)
    }
}

>>>>>>> e7d44349
impl From<Vec<Ray>> for Rays {
    fn from(value: Vec<Ray>) -> Self {
        Self {
            rays: value,
            dist_to_next_surface: Length::zero(),
            z_position: Length::zero(),
        }
    }
}

impl<'a> IntoIterator for &'a mut Rays {
    type IntoIter = std::slice::IterMut<'a, Ray>;
    type Item = &'a mut Ray;
    fn into_iter(self) -> Self::IntoIter {
        self.iter_mut()
    }
}

impl TryFrom<Rays> for Proptype {
    type Error = OpossumError;
    fn try_from(value: Rays) -> OpmResult<Self> {
        Ok(Self::RayPositionHistory(value.get_rays_position_history()?))
    }
}

impl<'a> IntoIterator for &'a Rays {
    type IntoIter = std::slice::Iter<'a, crate::ray::Ray>;
    type Item = &'a crate::ray::Ray;
    fn into_iter(self) -> Self::IntoIter {
        self.iter()
    }
}

<<<<<<< HEAD
=======
impl Plottable for RayPositionHistory {
    fn add_plot_specific_params(&self, plt_params: &mut PlotParameters) -> OpmResult<()> {
        plt_params
            .set(&PlotArgs::XLabel("distance in mm (z axis)".into()))?
            .set(&PlotArgs::YLabel("distance in mm (y axis)".into()))?
            .set(&PlotArgs::FigSize((1600, 800)))?;

        Ok(())
    }

    fn get_plot_type(&self, plt_params: &PlotParameters) -> PlotType {
        PlotType::MultiLine2D(plt_params.clone())
    }

    fn get_plot_data(&self, _plt_type: &PlotType) -> OpmResult<Option<PlotData>> {
        if self.rays_pos_history.is_empty() {
            Ok(None)
        } else {
            Ok(Some(PlotData::MultiDim2(
                self.project_to_plane(Vector3::new(1., 0., 0.))?,
            )))
        }
    }
}
>>>>>>> e7d44349
#[cfg(test)]
mod test {
    use super::*;
    use crate::{
        aperture::CircleConfig,
        energy_distributions::General2DGaussian,
        position_distributions::{FibonacciEllipse, FibonacciRectangle, Hexapolar, Random},
        ray::SplittingConfig,
        refractive_index::RefrIndexConst,
    };
    use approx::{assert_abs_diff_eq, assert_relative_eq};
    use itertools::izip;
    use log::Level;
    use testing_logger;
    use uom::si::{
        angle::radian,
        energy::joule,
        length::{centimeter, nanometer},
    };
    #[test]
    fn split_ray_bundle_by_wavelength_test() {
        let mut rays_1w = Rays::new_uniform_collimated(
            Length::new::<nanometer>(1053.),
            Energy::new::<joule>(1.),
            &FibonacciEllipse::new(
                Length::new::<millimeter>(2.),
                Length::new::<millimeter>(2.),
                5,
            )
            .unwrap(),
        )
        .unwrap();

        let mut rays_2w = Rays::new_uniform_collimated(
            Length::new::<nanometer>(527.),
            Energy::new::<joule>(1.),
            &FibonacciEllipse::new(
                Length::new::<millimeter>(1.3),
                Length::new::<millimeter>(1.3),
                10,
            )
            .unwrap(),
        )
        .unwrap();

        let mut rays_3w = Rays::new_uniform_collimated(
            Length::new::<nanometer>(1053. / 3.),
            Energy::new::<joule>(1.),
            &FibonacciEllipse::new(
                Length::new::<millimeter>(0.5),
                Length::new::<millimeter>(0.5),
                15,
            )
            .unwrap(),
        )
        .unwrap();

        rays_1w.add_rays(&mut rays_2w);
        rays_1w.add_rays(&mut rays_3w);

        let mut ray_bundle = rays_1w;

        let (split_bundles, wavelengths) = ray_bundle
            .split_ray_bundle_by_wavelength(Length::new::<nanometer>(1.), true)
            .unwrap();

        assert_eq!(wavelengths.len(), 3);
        assert!(relative_eq!(
            wavelengths[0].get::<nanometer>(),
            1053. / 3.,
            max_relative = 2. * f64::EPSILON
        ));
        assert!(relative_eq!(
            wavelengths[1].get::<nanometer>(),
            527.,
            max_relative = 2. * f64::EPSILON
        ));
        assert!(relative_eq!(
            wavelengths[2].get::<nanometer>(),
            1053.,
            max_relative = 2. * f64::EPSILON
        ));

        assert_eq!(split_bundles[0].rays.len(), 15);
        assert_eq!(split_bundles[1].rays.len(), 10);
        assert_eq!(split_bundles[2].rays.len(), 5);

        ray_bundle.rays[0].set_invalid();
        ray_bundle.rays[5].set_invalid();
        ray_bundle.rays[20].set_invalid();

        let (split_bundles, wavelengths) = ray_bundle
            .split_ray_bundle_by_wavelength(Length::new::<nanometer>(1.), true)
            .unwrap();

        assert_eq!(wavelengths.len(), 3);
        assert!(relative_eq!(
            wavelengths[0].get::<nanometer>(),
            1053. / 3.,
            max_relative = 2. * f64::EPSILON
        ));
        assert!(relative_eq!(
            wavelengths[1].get::<nanometer>(),
            527.,
            max_relative = 2. * f64::EPSILON
        ));
        assert!(relative_eq!(
            wavelengths[2].get::<nanometer>(),
            1053.,
            max_relative = 2. * f64::EPSILON
        ));

        assert_eq!(split_bundles[0].rays.len(), 14);
        assert_eq!(split_bundles[1].rays.len(), 9);
        assert_eq!(split_bundles[2].rays.len(), 4);

        let (split_bundles, wavelengths) = ray_bundle
            .split_ray_bundle_by_wavelength(Length::new::<nanometer>(400.), true)
            .unwrap();

        assert_eq!(wavelengths.len(), 2);
        assert!(relative_eq!(
            wavelengths[0].get::<nanometer>(),
            1053. / 3.,
            max_relative = 2. * f64::EPSILON
        ));
        assert!(relative_eq!(
            wavelengths[1].get::<nanometer>(),
            1151.,
            max_relative = 2. * f64::EPSILON
        ));

        assert_eq!(split_bundles[0].rays.len(), 23);
        assert_eq!(split_bundles[1].rays.len(), 4);

        let (split_bundles, wavelengths) = ray_bundle
            .split_ray_bundle_by_wavelength(Length::new::<nanometer>(400.), false)
            .unwrap();

        assert_eq!(wavelengths.len(), 2);
        assert!(relative_eq!(
            wavelengths[0].get::<nanometer>(),
            1053. / 3.,
            max_relative = 2. * f64::EPSILON
        ));
        assert!(relative_eq!(
            wavelengths[1].get::<nanometer>(),
            1151.,
            max_relative = 2. * f64::EPSILON
        ));

        assert_eq!(split_bundles[0].rays.len(), 25);
        assert_eq!(split_bundles[1].rays.len(), 5);
    }
    #[test]
    fn get_unique_wavelengths() {
        let mut rays_1w = Rays::new_uniform_collimated(
            Length::new::<nanometer>(1053.),
            Energy::new::<joule>(1.),
            &FibonacciEllipse::new(
                Length::new::<millimeter>(2.),
                Length::new::<millimeter>(2.),
                5,
            )
            .unwrap(),
        )
        .unwrap();

        let mut rays_2w = Rays::new_uniform_collimated(
            Length::new::<nanometer>(527.),
            Energy::new::<joule>(1.),
            &FibonacciEllipse::new(
                Length::new::<millimeter>(1.3),
                Length::new::<millimeter>(1.3),
                10,
            )
            .unwrap(),
        )
        .unwrap();

        let mut rays_3w = Rays::new_uniform_collimated(
            Length::new::<nanometer>(1053. / 3.),
            Energy::new::<joule>(1.),
            &FibonacciEllipse::new(
                Length::new::<millimeter>(0.5),
                Length::new::<millimeter>(0.5),
                15,
            )
            .unwrap(),
        )
        .unwrap();

        rays_1w.add_rays(&mut rays_2w);
        rays_1w.add_rays(&mut rays_3w);

        let unique = rays_1w.get_unique_wavelengths(true);
        assert_eq!(unique.len(), 3);
        assert!(relative_eq!(
            unique[2].get::<nanometer>(),
            351.,
            max_relative = 2. * f64::EPSILON
        ));
        assert!(relative_eq!(
            unique[1].get::<nanometer>(),
            527.,
            max_relative = 2. * f64::EPSILON
        ));
        assert!(relative_eq!(
            unique[0].get::<nanometer>(),
            1053.,
            max_relative = 2. * f64::EPSILON
        ));

        rays_1w.rays[0].set_invalid();
        rays_1w.rays[1].set_invalid();
        rays_1w.rays[2].set_invalid();
        rays_1w.rays[3].set_invalid();
        rays_1w.rays[4].set_invalid();

        let unique = rays_1w.get_unique_wavelengths(true);
        assert_eq!(unique.len(), 2);
        assert!(relative_eq!(
            unique[0].get::<nanometer>(),
            527.,
            max_relative = 2. * f64::EPSILON
        ));
        assert!(relative_eq!(
            unique[1].get::<nanometer>(),
            351.,
            max_relative = 2. * f64::EPSILON
        ));

        let unique = rays_1w.get_unique_wavelengths(false);
        assert_eq!(unique.len(), 3);
        assert!(relative_eq!(
            unique[2].get::<nanometer>(),
            351.,
            max_relative = 2. * f64::EPSILON
        ));
        assert!(relative_eq!(
            unique[1].get::<nanometer>(),
            527.,
            max_relative = 2. * f64::EPSILON
        ));
        assert!(relative_eq!(
            unique[0].get::<nanometer>(),
            1053.,
            max_relative = 2. * f64::EPSILON
        ));
    }

    #[test]
    fn default() {
        let rays = Rays::default();
        assert_eq!(rays.nr_of_rays(true), 0);
        assert_eq!(rays.nr_of_rays(false), 0);
    }
    #[test]
    fn new_collimated_gaussian() {
        let wvl = Length::new::<nanometer>(1054.0);
        let pos_strategy = &Hexapolar::new(Length::new::<millimeter>(1.0), 2).unwrap();
        let energy_strategy = &General2DGaussian::new(
            Energy::new::<joule>(1.),
            Point2::new(0., 0.),
            Point2::new(1., 1.),
            1.,
            Angle::new::<radian>(0.),
            true,
        )
        .unwrap();
        let rays = Rays::new_collimated(wvl, energy_strategy, pos_strategy).unwrap();

        assert_relative_eq!(rays.total_energy().get::<joule>(), 1.)
    }
    #[test]
    fn new_uniform_collimated() {
        let wvl = Length::new::<nanometer>(1054.0);
        let energy = Energy::new::<joule>(1.0);
        let strategy = &Hexapolar::new(Length::new::<millimeter>(1.0), 2).unwrap();
        let rays = Rays::new_uniform_collimated(wvl, energy, strategy);
        assert!(rays.is_ok());
        let rays = rays.unwrap();
        assert_eq!(rays.nr_of_rays(true), 19);
        assert!(
            Energy::abs(rays.total_energy() - Energy::new::<joule>(1.0))
                < Energy::new::<joule>(10.0 * f64::EPSILON)
        );
    }
    #[test]
    fn new_uniform_collimated_zero() {
        let wvl = Length::new::<nanometer>(1054.0);
        let energy = Energy::new::<joule>(1.0);
        let strategy = &Hexapolar::new(Length::zero(), 2).unwrap();
        let rays = Rays::new_uniform_collimated(wvl, energy, strategy);
        assert!(rays.is_ok());
        let rays = rays.unwrap();
        assert_eq!(rays.nr_of_rays(true), 1);
        assert_eq!(
            rays.rays[0].position(),
            Point3::new(Length::zero(), Length::zero(), Length::zero())
        );
        assert_eq!(rays.rays[0].direction(), Vector3::z());
    }
    #[test]
    fn new_hexapolar_point_source() {
        let position = Point3::new(Length::zero(), Length::zero(), Length::zero());
        let wave_length = Length::new::<nanometer>(1053.0);
        let rays = Rays::new_hexapolar_point_source(
            position,
            Angle::new::<degree>(90.0),
            1,
            wave_length,
            Energy::new::<joule>(1.0),
        );

        let mut rays = rays.unwrap();
        for ray in &rays.rays {
            assert_eq!(
                ray.position(),
                Point3::new(Length::zero(), Length::zero(), Length::zero())
            )
        }
        rays.set_dist_to_next_surface(Length::new::<millimeter>(1.0));
        rays.propagate_along_z().unwrap();
        assert_eq!(
            rays.rays[0].position(),
            Point3::new(
                Length::zero(),
                Length::zero(),
                Length::new::<millimeter>(1.0)
            )
        );
        assert_eq!(rays.rays[1].position()[0], Length::zero());
        assert_abs_diff_eq!(
            rays.rays[1].position()[1].value,
            Length::new::<millimeter>(1.0).value
        );
        assert_eq!(rays.rays[1].position()[2], Length::new::<millimeter>(1.0));
        assert!(Rays::new_hexapolar_point_source(
            position,
            Angle::new::<degree>(-1.0),
            1,
            wave_length,
            Energy::new::<joule>(1.0),
        )
        .is_err());
        assert!(Rays::new_hexapolar_point_source(
            position,
            Angle::new::<degree>(180.0),
            1,
            wave_length,
            Energy::new::<joule>(1.0),
        )
        .is_err());
        assert!(Rays::new_hexapolar_point_source(
            position,
            Angle::new::<degree>(1.0),
            1,
            wave_length,
            Energy::new::<joule>(-0.1),
        )
        .is_err());
        let rays = Rays::new_hexapolar_point_source(
            position,
            Angle::zero(),
            1,
            wave_length,
            Energy::new::<joule>(1.0),
        )
        .unwrap();
        assert_eq!(rays.nr_of_rays(false), 1);
        assert_eq!(
            rays.rays[0].position(),
            Point3::new(position.x, position.y, Length::zero())
        );
        assert_eq!(rays.rays[0].direction(), Vector3::z());
    }
    #[test]
    fn add_ray() {
        let mut rays = Rays::default();
        assert_eq!(rays.nr_of_rays(false), 0);
        let ray = Ray::new_collimated(
            Point3::new(Length::zero(), Length::zero(), Length::zero()),
            Length::new::<nanometer>(1053.0),
            Energy::new::<joule>(1.0),
        )
        .unwrap();
        rays.add_ray(ray);
        assert_eq!(rays.nr_of_rays(false), 1);
    }
    #[test]
    fn add_rays() {
        let mut rays = Rays::default();
        assert_eq!(rays.nr_of_rays(false), 0);
        let ray = Ray::new_collimated(
            Point3::new(Length::zero(), Length::zero(), Length::zero()),
            Length::new::<nanometer>(1053.0),
            Energy::new::<joule>(1.0),
        )
        .unwrap();
        rays.add_ray(ray);
        assert_eq!(rays.nr_of_rays(false), 1);
        let mut rays2 = rays.clone();
        rays.add_rays(&mut rays2);
        assert_eq!(rays.nr_of_rays(false), 2);
    }
    #[test]
    fn set_refractive_index() {
        testing_logger::setup();
        let mut rays = Rays::default();
        rays.set_refractive_index(&RefractiveIndexType::Const(
            RefrIndexConst::new(1.5).unwrap(),
        ))
        .unwrap();
        testing_logger::validate(|captured_logs| {
            assert_eq!(captured_logs.len(), 1);
            assert_eq!(
                captured_logs[0].body,
                "ray bundle contains no valid rays for setting the refractive index"
            );
            assert_eq!(captured_logs[0].level, Level::Warn);
        });
        let ray = Ray::new_collimated(
            Point3::origin(),
            Length::new::<nanometer>(1053.0),
            Energy::new::<joule>(1.0),
        )
        .unwrap();
        rays.add_ray(ray);
        let ray = Ray::new_collimated(
            Point3::origin(),
            Length::new::<nanometer>(1053.0),
            Energy::new::<joule>(1.0),
        )
        .unwrap();
        rays.add_ray(ray);
        rays.set_refractive_index(&RefractiveIndexType::Const(
            RefrIndexConst::new(2.0).unwrap(),
        ))
        .unwrap();
        assert_eq!(rays.rays[0].refractive_index(), 2.0);
        assert_eq!(rays.rays[1].refractive_index(), 2.0);
    }
    #[test]
    fn total_energy() {
        let mut rays = Rays::default();
        assert!(rays.total_energy().is_zero());
        let ray = Ray::new_collimated(
            Point3::origin(),
            Length::new::<nanometer>(1053.0),
            Energy::new::<joule>(1.0),
        )
        .unwrap();
        rays.add_ray(ray.clone());
        assert_eq!(rays.total_energy(), Energy::new::<joule>(1.0));
        rays.add_ray(ray.clone());
        assert_eq!(rays.total_energy(), Energy::new::<joule>(2.0));
        let mut ray = Ray::new_collimated(
            Point3::origin(),
            Length::new::<nanometer>(1053.0),
            Energy::new::<joule>(1.0),
        )
        .unwrap();
        ray.set_invalid();
        rays.add_ray(ray);
        assert_eq!(rays.total_energy(), Energy::new::<joule>(2.0));

        let rays = Rays::new_uniform_collimated(
            Length::new::<nanometer>(1054.0),
            Energy::new::<joule>(1.0),
            &Random::new(
                Length::new::<millimeter>(1.0),
                Length::new::<millimeter>(1.0),
                100000,
            )
            .unwrap(),
        )
        .unwrap();
        assert_abs_diff_eq!(rays.total_energy().get::<joule>(), 1.0);
    }
    #[test]
    fn centroid() {
        let mut rays = Rays::default();
        assert_eq!(rays.centroid(), None);
        rays.add_ray(
            Ray::new_collimated(
                Point3::new(
                    Length::new::<millimeter>(1.0),
                    Length::new::<millimeter>(2.0),
                    Length::zero(),
                ),
                Length::new::<nanometer>(1053.0),
                Energy::new::<joule>(1.0),
            )
            .unwrap(),
        );
        rays.add_ray(
            Ray::new_collimated(
                Point3::new(
                    Length::new::<millimeter>(2.0),
                    Length::new::<millimeter>(3.0),
                    Length::zero(),
                ),
                Length::new::<nanometer>(1053.0),
                Energy::new::<joule>(1.0),
            )
            .unwrap(),
        );
        assert_eq!(
            rays.centroid().unwrap(),
            Point3::new(
                Length::new::<millimeter>(1.5),
                Length::new::<millimeter>(2.5),
                Length::zero()
            )
        );
        let mut ray = Ray::new_collimated(
            Point3::new(
                Length::new::<millimeter>(2.0),
                Length::new::<millimeter>(3.0),
                Length::zero(),
            ),
            Length::new::<nanometer>(1053.0),
            Energy::new::<joule>(1.0),
        )
        .unwrap();
        ray.set_invalid();
        rays.add_ray(ray);
        assert_eq!(
            rays.centroid().unwrap(),
            Point3::new(
                Length::new::<millimeter>(1.5),
                Length::new::<millimeter>(2.5),
                Length::zero()
            )
        );
    }
    #[test]
    fn beam_radius_geo() {
        let mut rays = Rays::default();
        assert!(rays.beam_radius_geo().is_none());
        rays.add_ray(
            Ray::new_collimated(
                Point3::new(
                    Length::new::<millimeter>(1.0),
                    Length::new::<millimeter>(2.0),
                    Length::zero(),
                ),
                Length::new::<nanometer>(1053.0),
                Energy::new::<joule>(1.0),
            )
            .unwrap(),
        );
        rays.add_ray(
            Ray::new_collimated(
                Point3::new(
                    Length::new::<millimeter>(2.0),
                    Length::new::<millimeter>(3.0),
                    Length::zero(),
                ),
                Length::new::<nanometer>(1053.0),
                Energy::new::<joule>(1.0),
            )
            .unwrap(),
        );
        assert_eq!(
            rays.beam_radius_geo().unwrap(),
            Length::new::<millimeter>(0.5_f64.sqrt())
        );
        let mut ray = Ray::new_collimated(
            Point3::new(
                Length::new::<millimeter>(1.0),
                Length::new::<millimeter>(15.0),
                Length::zero(),
            ),
            Length::new::<nanometer>(1053.0),
            Energy::new::<joule>(1.0),
        )
        .unwrap();
        ray.set_invalid();
        assert_eq!(
            rays.beam_radius_geo().unwrap(),
            Length::new::<millimeter>(0.5_f64.sqrt())
        );
    }
    #[test]
    fn beam_radius_rms() {
        let mut rays = Rays::default();
        assert!(rays.beam_radius_rms().is_none());
        rays.add_ray(
            Ray::new_collimated(
                Point3::new(
                    Length::new::<millimeter>(1.0),
                    Length::new::<millimeter>(1.0),
                    Length::zero(),
                ),
                Length::new::<nanometer>(1053.0),
                Energy::new::<joule>(1.0),
            )
            .unwrap(),
        );
        assert_eq!(rays.beam_radius_rms().unwrap(), Length::zero());
        rays.add_ray(
            Ray::new_collimated(
                Point3::origin(),
                Length::new::<nanometer>(1053.0),
                Energy::new::<joule>(1.0),
            )
            .unwrap(),
        );
        assert_eq!(
            rays.beam_radius_rms().unwrap(),
            Length::new::<millimeter>(f64::sqrt(2.0) / 2.0)
        );
        let mut ray = Ray::new_collimated(
            Point3::new(
                Length::new::<millimeter>(1.0),
                Length::new::<millimeter>(15.0),
                Length::zero(),
            ),
            Length::new::<nanometer>(1053.0),
            Energy::new::<joule>(1.0),
        )
        .unwrap();
        ray.set_invalid();
        rays.add_ray(ray);
        assert_eq!(
            rays.beam_radius_rms().unwrap(),
            Length::new::<millimeter>(f64::sqrt(2.0) / 2.0)
        );
    }
    #[test]
    fn propagate_along_z_axis() {
        let mut rays = Rays::default();
        let ray0 = Ray::new_collimated(
            Point3::origin(),
            Length::new::<nanometer>(1053.0),
            Energy::new::<joule>(1.0),
        )
        .unwrap();
        let ray1 = Ray::new_collimated(
            Point3::new(
                Length::zero(),
                Length::new::<millimeter>(1.0),
                Length::zero(),
            ),
            Length::new::<nanometer>(1053.0),
            Energy::new::<joule>(1.0),
        )
        .unwrap();
        rays.add_ray(ray0);
        rays.add_ray(ray1);
        rays.set_dist_to_next_surface(Length::new::<millimeter>(1.0));
        rays.propagate_along_z().unwrap();
        assert_eq!(
            rays.rays[0].position(),
            Point3::new(
                Length::zero(),
                Length::zero(),
                Length::new::<millimeter>(1.0)
            )
        );
        assert_eq!(
            rays.rays[1].position(),
            Point3::new(
                Length::zero(),
                Length::new::<millimeter>(1.0),
                Length::new::<millimeter>(1.0)
            )
        );
    }
    #[test]
    fn refract_paraxial() {
        let mut rays = Rays::default();
        assert!(rays
            .refract_paraxial(Length::new::<millimeter>(0.0))
            .is_err());
        assert!(rays
            .refract_paraxial(Length::new::<millimeter>(f64::NAN))
            .is_err());
        assert!(rays
            .refract_paraxial(Length::new::<millimeter>(f64::INFINITY))
            .is_err());
        assert!(rays
            .refract_paraxial(Length::new::<millimeter>(f64::NEG_INFINITY))
            .is_err());
        assert!(rays
            .refract_paraxial(Length::new::<millimeter>(100.0))
            .is_ok());
        let ray0 = Ray::new_collimated(
            Point3::new(Length::zero(), Length::zero(), Length::zero()),
            Length::new::<nanometer>(1053.0),
            Energy::new::<joule>(1.0),
        )
        .unwrap();
        let ray1 = Ray::new_collimated(
            Point3::new(
                Length::zero(),
                Length::new::<millimeter>(1.0),
                Length::zero(),
            ),
            Length::new::<nanometer>(1053.0),
            Energy::new::<joule>(1.0),
        )
        .unwrap();
        rays.add_ray(ray0.clone());
        rays.add_ray(ray1.clone());
        rays.refract_paraxial(Length::new::<millimeter>(100.0))
            .unwrap();
        assert_eq!(rays.rays[0].position(), ray0.position());
        assert_eq!(rays.rays[0].direction(), ray0.direction());
        assert_eq!(rays.rays[1].position(), ray1.position());
        let new_dir = Vector3::new(0.0, -1.0, 100.0) / 100.0;
        assert_abs_diff_eq!(rays.rays[1].direction().x, new_dir.x);
        assert_abs_diff_eq!(rays.rays[1].direction().y, new_dir.y);
        assert_abs_diff_eq!(rays.rays[1].direction().z, new_dir.z);
    }
    #[test]
    #[ignore = "reenable later"]
    fn filter_energy() {
        let mut rays = Rays::default();
        assert!(rays.filter_energy(&FilterType::Constant(0.5)).is_ok());
        let mut rays = Rays::default();
        assert!(rays.filter_energy(&FilterType::Constant(-0.1)).is_err());
        let mut rays = Rays::default();
        assert!(rays.filter_energy(&FilterType::Constant(1.1)).is_err());
        let mut ray = Ray::new_collimated(
            Point3::new(
                Length::zero(),
                Length::new::<millimeter>(1.0),
                Length::zero(),
            ),
            Length::new::<nanometer>(1054.0),
            Energy::new::<joule>(1.0),
        )
        .unwrap();
        rays.add_ray(ray.clone());
        let _ = ray.filter_energy(&FilterType::Constant(0.3)).unwrap();
        rays.filter_energy(&FilterType::Constant(0.3)).unwrap();
        assert_eq!(rays.rays[0].position(), ray.position());
        assert_eq!(rays.rays[0].direction(), ray.direction());
        assert_eq!(rays.rays[0].wavelength(), ray.wavelength());
        assert_eq!(rays.rays[0].energy(), ray.energy());
        assert_eq!(rays.rays.len(), 1);
    }
    #[test]
    fn invalidate_by_threshold() {
        testing_logger::setup();
        let mut rays = Rays::default();
        assert!(rays
            .invalidate_by_threshold_energy(Energy::new::<joule>(f64::NAN))
            .is_err());
        assert!(rays
            .invalidate_by_threshold_energy(Energy::new::<joule>(f64::INFINITY))
            .is_err());
        assert!(rays
            .invalidate_by_threshold_energy(Energy::new::<joule>(-0.1))
            .is_ok());
        testing_logger::validate(|captured_logs| {
            assert_eq!(captured_logs.len(), 1);
            assert_eq!(
                captured_logs[0].body,
                "negative threshold energy given. Ray bundle unmodified."
            );
            assert_eq!(captured_logs[0].level, Level::Warn);
        });
        assert!(rays
            .invalidate_by_threshold_energy(Energy::new::<joule>(0.0))
            .is_ok());
        let ray = Ray::new_collimated(
            Point3::new(Length::zero(), Length::zero(), Length::zero()),
            Length::new::<nanometer>(1053.0),
            Energy::new::<joule>(1.0),
        )
        .unwrap();
        rays.add_ray(ray);
        let ray = Ray::new_collimated(
            Point3::new(Length::zero(), Length::zero(), Length::zero()),
            Length::new::<nanometer>(1053.0),
            Energy::new::<joule>(0.1),
        )
        .unwrap();
        rays.add_ray(ray);
        rays.invalidate_by_threshold_energy(Energy::new::<joule>(0.1))
            .unwrap();
        assert_eq!(rays.nr_of_rays(true), 2);
        rays.invalidate_by_threshold_energy(Energy::new::<joule>(0.5))
            .unwrap();
        assert_eq!(rays.nr_of_rays(true), 1);
        rays.invalidate_by_threshold_energy(Energy::new::<joule>(1.1))
            .unwrap();
        assert_eq!(rays.nr_of_rays(true), 0);
    }
    #[test]
    fn apodize() {
        let mut rays = Rays::default();
        let ray0 = Ray::new_collimated(
            Point3::origin(),
            Length::new::<nanometer>(1053.0),
            Energy::new::<joule>(1.0),
        )
        .unwrap();
        let ray1 = Ray::new_collimated(
            Point3::new(
                Length::new::<millimeter>(1.0),
                Length::new::<millimeter>(1.0),
                Length::zero(),
            ),
            Length::new::<nanometer>(1053.0),
            Energy::new::<joule>(1.0),
        )
        .unwrap();
        rays.add_ray(ray0);
        rays.add_ray(ray1);
        assert_eq!(rays.total_energy(), Energy::new::<joule>(2.0));
        let circle_config = CircleConfig::new(0.5, Point2::new(0.0, 0.0)).unwrap();
        let aperture = Aperture::BinaryCircle(circle_config);
        rays.apodize(&aperture).unwrap();
        assert_eq!(rays.total_energy(), Energy::new::<joule>(1.0));
    }
    #[test]
    fn wavelength_range() {
        let e = Energy::new::<joule>(1.0);
        let mut rays = Rays::default();
        assert_eq!(rays.wavelength_range(), None);
        let ray =
            Ray::new_collimated(Point3::origin(), Length::new::<nanometer>(1053.0), e).unwrap();
        rays.add_ray(ray);
        let ray =
            Ray::new_collimated(Point3::origin(), Length::new::<nanometer>(1053.0), e).unwrap();
        rays.add_ray(ray);
        assert_eq!(
            rays.wavelength_range(),
            Some(Length::new::<nanometer>(1053.0)..Length::new::<nanometer>(1053.0))
        );
        let ray =
            Ray::new_collimated(Point3::origin(), Length::new::<nanometer>(1050.0), e).unwrap();
        rays.add_ray(ray);
        assert_eq!(
            rays.wavelength_range(),
            Some(Length::new::<nanometer>(1050.0)..Length::new::<nanometer>(1053.0))
        );
        let ray =
            Ray::new_collimated(Point3::origin(), Length::new::<nanometer>(1051.0), e).unwrap();
        rays.add_ray(ray);
        assert_eq!(
            rays.wavelength_range(),
            Some(Length::new::<nanometer>(1050.0)..Length::new::<nanometer>(1053.0))
        );
        let mut ray =
            Ray::new_collimated(Point3::origin(), Length::new::<nanometer>(1000.0), e).unwrap();
        ray.set_invalid();
        rays.add_ray(ray);
        assert_eq!(
            rays.wavelength_range(),
            Some(Length::new::<nanometer>(1050.0)..Length::new::<nanometer>(1053.0))
        );
    }
    #[test]
    fn to_spectrum() {
        let e = Energy::new::<joule>(1.0);
        let mut rays = Rays::default();
        let ray =
            Ray::new_collimated(Point3::origin(), Length::new::<nanometer>(1053.0), e).unwrap();
        rays.add_ray(ray);
        let ray =
            Ray::new_collimated(Point3::origin(), Length::new::<nanometer>(1053.0), e).unwrap();
        rays.add_ray(ray);
        let ray =
            Ray::new_collimated(Point3::origin(), Length::new::<nanometer>(1052.0), e).unwrap();
        rays.add_ray(ray);
        let ray =
            Ray::new_collimated(Point3::origin(), Length::new::<nanometer>(1052.1), e).unwrap();
        rays.add_ray(ray);
        let spectrum = rays.to_spectrum(&Length::new::<nanometer>(0.5)).unwrap();
        assert_abs_diff_eq!(
            spectrum.total_energy(),
            4.0,
            epsilon = 100000.0 * f64::EPSILON
        );
        let mut ray =
            Ray::new_collimated(Point3::origin(), Length::new::<nanometer>(1052.1), e).unwrap();
        ray.set_invalid();
        rays.add_ray(ray);
        let spectrum = rays.to_spectrum(&Length::new::<nanometer>(0.5)).unwrap();
        assert_abs_diff_eq!(
            spectrum.total_energy(),
            4.0,
            epsilon = 100000.0 * f64::EPSILON
        );
    }
    #[test]
    fn split() {
        let ray1 = Ray::new_collimated(
            Point3::origin(),
            Length::new::<nanometer>(1053.0),
            Energy::new::<joule>(1.0),
        )
        .unwrap();
        let ray2 = Ray::new_collimated(
            Point3::origin(),
            Length::new::<nanometer>(1050.0),
            Energy::new::<joule>(2.0),
        )
        .unwrap();
        let mut rays = Rays::default();
        let z_position = Length::new::<millimeter>(10.0);
        rays.z_position = z_position;
        rays.add_ray(ray1.clone());
        rays.add_ray(ray2.clone());
        assert!(rays.split(&SplittingConfig::Ratio(1.1)).is_err());
        assert!(rays.split(&SplittingConfig::Ratio(-0.1)).is_err());
        let split_rays = rays.split(&SplittingConfig::Ratio(0.2)).unwrap();
        assert_eq!(rays.absolute_z_of_last_surface(), z_position);
        assert_eq!(split_rays.absolute_z_of_last_surface(), z_position);
        assert_abs_diff_eq!(rays.total_energy().get::<joule>(), 0.6);
        assert_abs_diff_eq!(
            split_rays.total_energy().get::<joule>(),
            2.4,
            epsilon = 10.0 * f64::EPSILON
        );
        let mut rays = Rays::default();
        rays.add_ray(ray1.clone());
        rays.add_ray(ray2.clone());
        let mut ray = Ray::new_collimated(
            Point3::origin(),
            Length::new::<nanometer>(1053.0),
            Energy::new::<joule>(5.0),
        )
        .unwrap();
        ray.set_invalid();
        rays.add_ray(ray);
        assert_abs_diff_eq!(
            split_rays.total_energy().get::<joule>(),
            2.4,
            epsilon = 10.0 * f64::EPSILON
        );
    }

    #[test]
    fn get_rays_position_history_in_mm() {
        let ray_vec = vec![Ray::new(
            Point3::origin(),
            Vector3::new(0., 1., 2.),
            Length::new::<nanometer>(1053.),
            Energy::new::<joule>(1.),
        )
        .unwrap()];
        let mut rays = Rays::from(ray_vec);
        rays.set_dist_to_next_surface(Length::new::<millimeter>(1.));
        let _ = rays.propagate_along_z();
        rays.set_dist_to_next_surface(Length::new::<millimeter>(2.));
        let _ = rays.propagate_along_z();

        let pos_hist_comp = vec![MatrixXx3::from_vec(vec![
            0., 0., 0., 0., 0.5, 1.5, 0., 1., 3.,
        ])];

        let pos_hist = rays.get_rays_position_history().unwrap();
        for (ray_pos, ray_pos_calc) in izip!(
            pos_hist_comp.iter(),
            pos_hist.rays_pos_history[0].get_history().iter()
        ) {
            for (row, row_calc) in izip!(ray_pos.row_iter(), ray_pos_calc.row_iter()) {
                assert_eq!(row[0], row_calc[0].get::<millimeter>());
                assert_eq!(row[1], row_calc[1].get::<millimeter>());
                assert_eq!(row[2], row_calc[2].get::<millimeter>());
            }
        }
    }
    #[test]
    fn get_wavefront_data_in_units_of_wvl() {
        //empty rays vector
        let rays = Rays::from(Vec::<Ray>::new());
        let wf_data = rays.get_wavefront_data_in_units_of_wvl(true, Length::new::<nanometer>(10.));
        assert!(wf_data.is_err());

        let mut rays = Rays::new_hexapolar_point_source(
            Point3::origin(),
            Angle::new::<degree>(90.),
            5,
            Length::new::<nanometer>(1000.),
            Energy::new::<joule>(1.),
        )
        .unwrap();

        rays.set_dist_to_next_surface(Length::new::<millimeter>(10.));
        let _ = rays.propagate_along_z();
        let wf_data = rays
            .get_wavefront_data_in_units_of_wvl(true, Length::new::<nanometer>(10.))
            .unwrap();
        assert!(wf_data.wavefront_error_maps.len() == 1);
        rays.add_ray(
            Ray::new(
                Point3::origin(),
                Vector3::new(0., 1., 0.),
                Length::new::<nanometer>(1005.),
                Energy::new::<joule>(1.),
            )
            .unwrap(),
        );
        let wf_data = rays
            .get_wavefront_data_in_units_of_wvl(false, Length::new::<nanometer>(10.))
            .unwrap();

        assert!(wf_data.wavefront_error_maps.len() == 1);

        let wf_data = rays
            .get_wavefront_data_in_units_of_wvl(false, Length::new::<nanometer>(3.))
            .unwrap();

        assert!(wf_data.wavefront_error_maps.len() == 2);
        rays.add_ray(
            Ray::new(
                Point3::origin(),
                Vector3::new(0., 1., 0.),
                Length::new::<nanometer>(1007.),
                Energy::new::<joule>(1.),
            )
            .unwrap(),
        );

        let wf_data = rays
            .get_wavefront_data_in_units_of_wvl(false, Length::new::<nanometer>(3.))
            .unwrap();

        assert!(wf_data.wavefront_error_maps.len() == 3);
    }
    #[test]
    fn wavefront_error_at_pos_in_units_of_wvl() {
        let mut rays = Rays::new_hexapolar_point_source(
            Point3::origin(),
            Angle::new::<degree>(90.),
            1,
            Length::new::<nanometer>(1000.),
            Energy::new::<joule>(1.),
        )
        .unwrap();
        rays.set_dist_to_next_surface(Length::new::<millimeter>(10.));
        let _ = rays.propagate_along_z();

        let wf_error = rays.wavefront_error_at_pos_in_units_of_wvl(Length::new::<nanometer>(1000.));

        for (i, val) in wf_error.column(2).iter().enumerate() {
            if i != 0 {
                assert!((val - (1. - f64::sqrt(2.)) * 10000.).abs() < f64::EPSILON * val.abs())
            } else {
                assert!(val.abs() < f64::EPSILON)
            }
        }
        let mut rays = Rays::new_hexapolar_point_source(
            Point3::origin(),
            Angle::new::<degree>(90.),
            1,
            Length::new::<nanometer>(500.),
            Energy::new::<joule>(1.),
        )
        .unwrap();
        rays.set_dist_to_next_surface(Length::new::<millimeter>(10.));
        let _ = rays.propagate_along_z();

        let wf_error = rays.wavefront_error_at_pos_in_units_of_wvl(Length::new::<nanometer>(500.));

        for (i, val) in wf_error.column(2).iter().enumerate() {
            if i != 0 {
                assert!((val - (1. - f64::sqrt(2.)) * 20000.).abs() < f64::EPSILON * val.abs())
            } else {
                assert!(val.abs() < f64::EPSILON)
            }
        }
    }
    #[test]
    fn get_xy_rays_pos() {
        let rays = Rays::new_hexapolar_point_source(
            Point3::origin(),
            Angle::new::<degree>(90.),
            1,
            Length::new::<nanometer>(1000.),
            Energy::new::<joule>(1.),
        )
        .unwrap();

        let xy_pos = rays.get_xy_rays_pos(false);
        for val in xy_pos.row_iter() {
            assert!(val[(0, 0)].abs() < f64::EPSILON);
            assert!(val[(0, 1)].abs() < f64::EPSILON);
        }

        let pos_xy = MatrixXx2::from_vec(vec![1., 2., -10., -2000., 1., 2., -10., -2000.]);

        let ray_vec = vec![
            Ray::new(
                Point3::new(
                    Length::new::<millimeter>(1.),
                    Length::new::<millimeter>(1.),
                    Length::zero(),
                ),
                Vector3::new(0., 1., 0.),
                Length::new::<nanometer>(1000.),
                Energy::new::<joule>(1.),
            )
            .unwrap(),
            Ray::new(
                Point3::new(
                    Length::new::<millimeter>(2.),
                    Length::new::<millimeter>(2.),
                    Length::zero(),
                ),
                Vector3::new(0., 1., 0.),
                Length::new::<nanometer>(1000.),
                Energy::new::<joule>(1.),
            )
            .unwrap(),
            Ray::new(
                Point3::new(
                    Length::new::<millimeter>(-10.),
                    Length::new::<millimeter>(-10.),
                    Length::zero(),
                ),
                Vector3::new(0., 1., 0.),
                Length::new::<nanometer>(1000.),
                Energy::new::<joule>(1.),
            )
            .unwrap(),
            Ray::new(
                Point3::new(
                    Length::new::<millimeter>(-2000.),
                    Length::new::<millimeter>(-2000.),
                    Length::zero(),
                ),
                Vector3::new(0., 1., 0.),
                Length::new::<nanometer>(1000.),
                Energy::new::<joule>(1.),
            )
            .unwrap(),
        ];

        let rays = Rays::from(ray_vec);
        let xy_pos = rays.get_xy_rays_pos(false);

        for (val_is, val_got) in izip!(pos_xy.row_iter(), xy_pos.row_iter()) {
            assert!((val_is[(0, 0)] - val_got[(0, 0)]).abs() < f64::EPSILON * val_is[(0, 0)].abs());
            assert!((val_is[(0, 1)] - val_got[(0, 1)]).abs() < f64::EPSILON * val_is[(0, 1)].abs());
        }
    }
    #[test]
    fn calc_fluence_at_position_test() {
        let rays = Rays::new_uniform_collimated(
            Length::new::<nanometer>(1000.0),
            Energy::new::<joule>(1.0),
            &FibonacciRectangle::new(
                Length::new::<centimeter>(1.),
                Length::new::<centimeter>(1.),
                1000,
            )
            .unwrap(),
        )
        .unwrap();

        let fluence = rays.calc_fluence_at_position().unwrap();
        assert!(approx::RelativeEq::relative_eq(
            &fluence.get_average_fluence(),
            &1.,
            0.01,
            0.01
        ));

        let rays = Rays::new_uniform_collimated(
            Length::new::<nanometer>(1000.0),
            Energy::new::<joule>(1.0),
            &FibonacciRectangle::new(
                Length::new::<centimeter>(1.),
                Length::new::<centimeter>(2.),
                10000,
            )
            .unwrap(),
        )
        .unwrap();

        let fluence = rays.calc_fluence_at_position().unwrap();
        assert!(approx::RelativeEq::relative_eq(
            &fluence.get_average_fluence(),
            &0.5,
            0.01,
            0.01
        ));
    }
}<|MERGE_RESOLUTION|>--- conflicted
+++ resolved
@@ -3,20 +3,11 @@
 use crate::aperture::Aperture;
 use crate::energy_distributions::EnergyDistribution;
 use crate::error::{OpmResult, OpossumError};
-<<<<<<< HEAD
 use crate::nodes::fluence_detector::FluenceData;
 use crate::nodes::ray_propagation_visualizer::{RayPositionHistories, RayPositionHistorySpectrum};
 use crate::nodes::wavefront::{WaveFrontData, WaveFrontErrorMap};
 use crate::nodes::FilterType;
 use crate::plottable::AxLims;
-=======
-use crate::nodes::FilterType;
-use crate::nodes::FluenceData;
-use crate::nodes::{WaveFrontData, WaveFrontErrorMap};
-use crate::plottable::{
-    AxLims, PlotArgs, PlotData, PlotParameters, PlotType, Plottable, PltBackEnd,
-};
->>>>>>> e7d44349
 use crate::position_distributions::{Hexapolar, PositionDistribution};
 use crate::properties::Proptype;
 use crate::ray::{Ray, SplittingConfig};
@@ -254,10 +245,6 @@
                 let ap_factor = aperture.apodization_factor(&pos);
                 if ap_factor > 0.0 {
                     ray.filter_energy(&FilterType::Constant(ap_factor))?;
-<<<<<<< HEAD
-                    // new_rays.push(new_ray);
-=======
->>>>>>> e7d44349
                 } else {
                     ray.add_to_pos_hist(ray.position());
                     ray.set_invalid();
@@ -451,7 +438,6 @@
     /// The `valid_only` switch determines if all [`Ray`]s or only `valid` [`Ray`]s will be returned.
     #[must_use]
     pub fn get_xy_rays_pos(&self, valid_only: bool) -> MatrixXx2<f64> {
-<<<<<<< HEAD
         let mut rays_at_pos = MatrixXx2::from_element(self.nr_of_rays(valid_only), 0.);
         for (row, ray) in self
             .rays
@@ -459,11 +445,6 @@
             .filter(|r| !valid_only || r.valid())
             .enumerate()
         {
-=======
-        let rays_iter = self.iter().filter(|r| !valid_only || r.valid());
-        let mut rays_at_pos = MatrixXx2::from_element(self.nr_of_rays(valid_only), 0.);
-        for (row, ray) in rays_iter.enumerate() {
->>>>>>> e7d44349
             rays_at_pos[(row, 0)] = ray.position().x.get::<millimeter>();
             rays_at_pos[(row, 1)] = ray.position().y.get::<millimeter>();
         }
@@ -923,8 +904,6 @@
     }
 }
 
-<<<<<<< HEAD
-=======
 impl Display for Rays {
     fn fmt(&self, f: &mut std::fmt::Formatter<'_>) -> std::fmt::Result {
         for ray in self {
@@ -933,87 +912,9 @@
         write!(f, "# of rays: {:?}", self.nr_of_rays(false))
     }
 }
-/// struct that holds the history of the ray positions that is needed for report generation
-#[derive(Serialize, Deserialize, Clone, Debug)]
-pub struct RayPositionHistory {
-    /// vector of ray positions for each ray
-    pub rays_pos_history: Vec<MatrixXx3<f64>>,
-}
-impl RayPositionHistory {
-    /// Projects a set of 3d vectors onto a plane
-    /// # Attributes
-    /// `plane_normal_vec`: normal vector of the plane to project onto
-    ///
-    /// # Errors
-    /// This function errors if the length of the plane normal vector is zero
-    /// # Returns
-    /// This function returns a set of 2d vectors in the defined plane projected to a view that is perpendicular to this plane.
-    pub fn project_to_plane(
-        &self,
-        plane_normal_vec: Vector3<f64>,
-    ) -> OpmResult<Vec<MatrixXx2<f64>>> {
-        let vec_norm = plane_normal_vec.norm();
-
-        if vec_norm < f64::EPSILON {
-            return Err(OpossumError::Other(
-                "The plane normal vector must have a non-zero length!".into(),
-            ));
-        }
-
-        let normed_normal_vec = plane_normal_vec / vec_norm;
-
-        //define an axis on the plane.
-        //Do this by projection of one of the main coordinate axes onto that plane
-        //Beforehand check, if these axes are not parallel to the normal vec
-        let (co_ax_1, co_ax_2) =
-            if plane_normal_vec.cross(&Vector3::new(1., 0., 0.)).norm() < f64::EPSILON {
-                //parallel to the x-axis
-                (Vector3::new(0., 0., 1.), Vector3::new(0., 1., 0.))
-            } else if plane_normal_vec.cross(&Vector3::new(0., 1., 0.)).norm() < f64::EPSILON {
-                (Vector3::new(0., 0., 1.), Vector3::new(1., 0., 0.))
-            } else if plane_normal_vec.cross(&Vector3::new(0., 0., 1.)).norm() < f64::EPSILON {
-                (Vector3::new(1., 0., 0.), Vector3::new(0., 1., 0.))
-            } else {
-                //arbitrarily project x-axis onto that plane
-                let x_vec = Vector3::new(1., 0., 0.);
-                let mut proj_x = x_vec - x_vec.dot(&normed_normal_vec) * plane_normal_vec;
-                proj_x /= proj_x.norm();
-
-                //second axis defined by cross product of x-axis projection and plane normal, which yields another vector that is perpendicular to both others
-                (proj_x, proj_x.cross(&normed_normal_vec))
-            };
-
-        let mut rays_pos_projection =
-            Vec::<MatrixXx2<f64>>::with_capacity(self.rays_pos_history.len());
-        for ray_pos in &self.rays_pos_history {
-            let mut projected_ray_pos = MatrixXx2::<f64>::zeros(ray_pos.column(0).len());
-            for (row, pos) in ray_pos.row_iter().enumerate() {
-                let pos_t = pos.transpose();
-                let proj_pos = pos_t - pos_t.dot(&normed_normal_vec) * plane_normal_vec;
-
-                projected_ray_pos[(row, 0)] = proj_pos.dot(&co_ax_1);
-                projected_ray_pos[(row, 1)] = proj_pos.dot(&co_ax_2);
-            }
-            rays_pos_projection.push(projected_ray_pos);
-        }
-        Ok(rays_pos_projection)
-    }
-}
-impl PdfReportable for RayPositionHistory {
-    fn pdf_report(&self) -> OpmResult<genpdf::elements::LinearLayout> {
-        let mut layout = genpdf::elements::LinearLayout::vertical();
-        let img = self.to_plot(Path::new(""), (1000, 1000), PltBackEnd::Buf)?;
-        layout.push(
-            genpdf::elements::Image::from_dynamic_image(DynamicImage::ImageRgb8(
-                img.unwrap_or_else(ImageBuffer::default),
-            ))
-            .map_err(|e| format!("adding of image failed: {e}"))?,
-        );
-        Ok(layout)
-    }
-}
-
->>>>>>> e7d44349
+
+
+
 impl From<Vec<Ray>> for Rays {
     fn from(value: Vec<Ray>) -> Self {
         Self {
@@ -1047,33 +948,6 @@
     }
 }
 
-<<<<<<< HEAD
-=======
-impl Plottable for RayPositionHistory {
-    fn add_plot_specific_params(&self, plt_params: &mut PlotParameters) -> OpmResult<()> {
-        plt_params
-            .set(&PlotArgs::XLabel("distance in mm (z axis)".into()))?
-            .set(&PlotArgs::YLabel("distance in mm (y axis)".into()))?
-            .set(&PlotArgs::FigSize((1600, 800)))?;
-
-        Ok(())
-    }
-
-    fn get_plot_type(&self, plt_params: &PlotParameters) -> PlotType {
-        PlotType::MultiLine2D(plt_params.clone())
-    }
-
-    fn get_plot_data(&self, _plt_type: &PlotType) -> OpmResult<Option<PlotData>> {
-        if self.rays_pos_history.is_empty() {
-            Ok(None)
-        } else {
-            Ok(Some(PlotData::MultiDim2(
-                self.project_to_plane(Vector3::new(1., 0., 0.))?,
-            )))
-        }
-    }
-}
->>>>>>> e7d44349
 #[cfg(test)]
 mod test {
     use super::*;
