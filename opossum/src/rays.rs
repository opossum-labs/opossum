#![warn(missing_docs)]
//! Module for handling ray bundles
use std::ops::Range;

use crate::aperture::Aperture;
use crate::error::{OpmResult, OpossumError};
use crate::nodes::wavefront::{WaveFrontData, WaveFrontErrorMap};
use crate::nodes::FilterType;
use crate::ray::{Ray, SplittingConfig};
use crate::spectrum::Spectrum;
use kahan::KahanSummator;
use nalgebra::{distance, point, MatrixXx2, MatrixXx3, Point2, Point3, Vector2, Vector3};
use rand::Rng;
use serde_derive::{Deserialize, Serialize};
use sobol::{params::JoeKuoD6, Sobol};
use uom::num_traits::Zero;
use uom::si::angle::degree;
use uom::si::energy::joule;
use uom::si::f64::{Angle, Energy, Length};
use uom::si::length::{millimeter, nanometer};

/// Struct containing all relevant information of a ray bundle
#[derive(Debug, Default, Serialize, Deserialize, Clone, PartialEq)]
pub struct Rays {
    ///vector containing rays
    rays: Vec<Ray>,
    //Maximum number of bounces
    //max_bounces:    usize, do we need this here?
}
impl Rays {
    /// Generate a set of collimated rays (collinear with optical axis).
    ///
    /// This functions generates a bundle of (collimated) rays of the given wavelength and the given *total* energy. The energy is
    /// evenly distributed over the indivual rays. The ray positions are distributed according to the given [`DistributionStrategy`].
    ///
    /// If the given size id zero, a bundle consisting of a single ray along the optical - position (0.0,0.0,0.0) - axis is generated.
    ///
    /// # Errors
    /// This function returns an error if
    ///  - the given wavelength is <= 0.0, NaN or +inf
    ///  - the given energy is <= 0.0, NaN or +inf
    ///  - the given size is < 0.0, NaN or +inf
    pub fn new_uniform_collimated(
        size: Length,
        wave_length: Length,
        energy: Energy,
        strategy: &DistributionStrategy,
    ) -> OpmResult<Self> {
        if size.is_sign_negative() || !size.is_finite() {
            return Err(OpossumError::Other(
                "radius must be >= 0.0 and finite".into(),
            ));
        }
        let points: Vec<Point2<Length>> = if size.is_zero() {
            vec![Point2::new(Length::zero(), Length::zero())]
        } else {
            strategy.generate(size)
        };
        let nr_of_rays = points.len();
        let mut rays: Vec<Ray> = Vec::new();
        #[allow(clippy::cast_precision_loss)]
        let energy_per_ray = energy / nr_of_rays as f64;
        for point in points {
            let ray = Ray::new_collimated(point, wave_length, energy_per_ray)?;
            rays.push(ray);
        }
        Ok(Self { rays })
    }
    /// Generate a ray cone (= point source)
    ///
    /// Generate a bundle of rays emerging from a given (x,y) point and a cone direction (as hexapolar pattern) of a given (full) cone angle.
    /// The parameter `number_of_rings` determines the "density" of the hexapolar pattern (see corresponding function). If the cone angle is zero, a ray bundle
    /// with a single ray along the optical axis at the given position is created.
    ///
    /// # Errors
    /// This functions returns an error if
    ///  - the given wavelength is <= 0.0, nan, or +inf
    ///  - the given energy is < 0.0, nan, or +inf
    ///  - the given cone angle is < 0.0 degrees or >= 180.0 degrees
    pub fn new_hexapolar_point_source(
        position: Point2<Length>,
        cone_angle: Angle,
        number_of_rings: u8,
        wave_length: Length,
        energy: Energy,
    ) -> OpmResult<Self> {
        if cone_angle.is_sign_negative() || cone_angle >= Angle::new::<degree>(180.0) {
            return Err(OpossumError::Other(
                "cone angle must be within (0.0..180.0) degrees range".into(),
            ));
        }
        let size_after_unit_length = (cone_angle / 2.0).tan().value;
        let points: Vec<Point2<Length>> = if cone_angle.is_zero() {
            vec![Point2::new(Length::zero(), Length::zero())]
        } else {
            DistributionStrategy::Hexapolar(number_of_rings)
                .generate(Length::new::<millimeter>(size_after_unit_length))
        };
        let nr_of_rays = points.len();
        #[allow(clippy::cast_precision_loss)]
        let energy_per_ray = energy / nr_of_rays as f64;
        let mut rays: Vec<Ray> = Vec::new();
        for point in points {
            let direction = Vector3::new(
                point.x.get::<millimeter>(),
                point.y.get::<millimeter>(),
                1.0,
            );
            let ray = Ray::new(position, direction, wave_length, energy_per_ray)?;
            rays.push(ray);
        }
        Ok(Self { rays })
    }
    /// Returns the total energy of this [`Rays`].
    ///
    /// This simply sums up all energies of the individual rays.
    #[must_use]
    pub fn total_energy(&self) -> Energy {
        let energies: Vec<f64> = self
            .rays
            .iter()
            .map(|r| r.energy().get::<joule>())
            .collect();
        let kahan_sum: kahan::KahanSum<f64> = energies.iter().kahan_sum();
        Energy::new::<joule>(kahan_sum.sum())
    }
    /// Returns the number of rays of this [`Rays`].
    #[must_use]
    pub fn nr_of_rays(&self) -> usize {
        self.rays.len()
    }
    /// Apodize (cut out or attenuate) the ray bundle by a given [`Aperture`].
    ///
    /// # Errors
    ///
    /// This function returns an error if a single ray cannot be propery apodized (e.g. filter factor outside (0.0..=1.0)).
    pub fn apodize(&mut self, aperture: &Aperture) -> OpmResult<()> {
        let mut new_rays: Vec<Ray> = Vec::new();
        for ray in &self.rays {
            let pos = point![
                ray.position().x.get::<millimeter>(),
                ray.position().y.get::<millimeter>()
            ];
            let ap_factor = aperture.apodization_factor(&pos);
            if ap_factor > 0.0 {
                let new_ray = ray.filter_energy(&FilterType::Constant(ap_factor))?;
                new_rays.push(new_ray);
            }
        }
        self.rays = new_rays;
        Ok(())
    }
    /// Returns the centroid of this [`Rays`].
    ///
    /// This functions returns the centroid of the positions of this ray bundle. The function returns `None` if [`Rays`] is empty.
    #[must_use]
    pub fn centroid(&self) -> Option<Point3<Length>> {
        #[allow(clippy::cast_precision_loss)]
        let len = self.rays.len() as f64;
        if len == 0.0 {
            return None;
        }
        let c = self
            .rays
            .iter()
            .fold((Length::zero(), Length::zero(), Length::zero()), |c, r| {
                let pos = r.position();
                (c.0 + pos.x, c.1 + pos.y, c.2 + pos.z)
            });
        Some(Point3::new(c.0 / len, c.1 / len, c.2 / len))
    }
    /// Returns the geometric beam radius [`Rays`].
    ///
    /// This function calculates the maximum distance of a ray bundle from its centroid.
    #[must_use]
    pub fn beam_radius_geo(&self) -> Option<Length> {
        self.centroid().map(|c| {
            let c_in_millimeter = Point2::new(c.x.get::<millimeter>(), c.y.get::<millimeter>());
            let mut max_dist = 0.0;
            for ray in &self.rays {
                let ray_2d = Point2::new(
                    ray.position().x.get::<millimeter>(),
                    ray.position().y.get::<millimeter>(),
                );
                let dist = distance(&ray_2d, &c_in_millimeter);
                if dist > max_dist {
                    max_dist = dist;
                }
            }
            Length::new::<millimeter>(max_dist)
        })
    }
    /// Returns the rms beam radius [`Rays`].
    ///
    /// This function calculates the rms (root mean square) size of a ray bundle from it centroid. So far, the rays / spots are not weighted by their
    /// particular energy.
    #[must_use]
    pub fn beam_radius_rms(&self) -> Option<Length> {
        self.centroid().map(|c| {
            let c_in_millimeter = Point2::new(c.x.get::<millimeter>(), c.y.get::<millimeter>());
            let mut sum_dist_sq = 0.0;
            for ray in &self.rays {
                let ray_2d = Point2::new(
                    ray.position().x.get::<millimeter>(),
                    ray.position().y.get::<millimeter>(),
                );
                sum_dist_sq += distance(&ray_2d, &c_in_millimeter).powi(2);
            }
            #[allow(clippy::cast_precision_loss)]
            let nr_of_rays = self.rays.len() as f64;
            sum_dist_sq /= nr_of_rays;
            Length::new::<millimeter>(sum_dist_sq.sqrt())
        })
    }
    /// Returns the wavefront of the bundle of [`Rays`] at the center wavelength or at each band of the spectrum with a defined resolution.
    /// This function calculates the wavefront of a ray bundle as multiple of its wavelength with reference to the ray that is closest to the optical axis.
    /// # Attributes
    /// - `center_wavelength_flag`: flag to define if the center wavelength should be used for calculation or if a wavefront for all spectral components should be analyzed
    /// - `spec_res`: spectral resolution to calculate the center wavelength or for individal spectral analysis
    ///
    /// # Errors
    /// This function errors for the moment if `center_wavelength_flag` is set to false
    pub fn get_wavefront_data_in_units_of_wvl(
        &self,
        center_wavelength_flag: bool,
        spec_res: Length,
    ) -> OpmResult<Option<WaveFrontData>> {
        let spec = self.to_spectrum(&spec_res)?;
        if center_wavelength_flag {
            let center_wavelength = spec.center_wavelength();
            let wf_err = self.wavefront_error_at_pos_in_units_of_wvl(center_wavelength);
            Ok(Some(WaveFrontData {
                wavefront_error_maps: vec![WaveFrontErrorMap::new(&wf_err, center_wavelength)?],
            }))
        } else {
            todo!();
            // Ok(None)
        }
    }

    /// Calculates the wavefront error of a ray bundle with a specified wavelength at a certain position along the optical axis in the optical system
    /// # Attributes
    /// - `wavelength`: wave length that is used for this wavefront calculation
    ///
    /// # Returns
    /// This method returns a Matrix with 3 columns for the x(1), y(2) and z(3) axes and a dynamic number of rows
    #[must_use]
    pub fn wavefront_error_at_pos_in_units_of_wvl(&self, wavelength: Length) -> MatrixXx3<f64> {
        let wvl = wavelength.get::<nanometer>();
        let mut wave_front_err = MatrixXx3::from_element(self.rays.len(), 0.);
        let mut min_radius = f64::INFINITY;
        let mut path_length_at_center = 0.;
        for (i, ray) in self.rays.iter().enumerate() {
<<<<<<< HEAD
            let position = Vector2::new(
                ray.position().x.get::<millimeter>(),
                ray.position().y.get::<millimeter>(),
            );
            optical_path_length_at_pos[(i, 0)] = position.x;
            optical_path_length_at_pos[(i, 1)] = position.y;
            optical_path_length_at_pos[(i, 2)] = ray.path_length().get::<nanometer>();
=======
            wave_front_err[(i, 0)] = ray.pos.x;
            wave_front_err[(i, 1)] = ray.pos.y;

            //the wavefront error has the negative sign of the optical path difference
            wave_front_err[(i, 2)] = -ray.path_length.get::<nanometer>();
>>>>>>> ff7e9a15

            let radius = position.x.mul_add(position.x, position.y * position.y);
            if radius < min_radius {
                min_radius = radius;
                path_length_at_center = wave_front_err[(i, 2)];
            }
        }

        for mut wf_err in wave_front_err.row_iter_mut() {
            wf_err[2] -= path_length_at_center;
            wf_err[2] /= wvl;
        }

        wave_front_err
    }

    /// Returns the x and y positions of the ray bundle in form of a `[MatrixXx3<f64>]`.
    #[must_use]
    pub fn get_xy_rays_pos(&self) -> MatrixXx2<f64> {
        let mut rays_at_pos = MatrixXx2::from_element(self.rays.len(), 0.);
        for (row, ray) in self.rays.iter().enumerate() {
            rays_at_pos[(row, 0)] = ray.position().x.get::<millimeter>();
            rays_at_pos[(row, 1)] = ray.position().y.get::<millimeter>();
        }
        rays_at_pos
    }

    /// Add a single ray to the ray bundle.
    ///
    /// # Panics
    /// Panics if the resulting ray bundle exceeds `isize::MAX` bytes.
    pub fn add_ray(&mut self, ray: Ray) {
        self.rays.push(ray);
    }
    /// Add (merge) another ray bundle
    ///
    /// # Panics
    /// Panics if the resulting ray bundle exceeds `isize::MAX` bytes.
    pub fn add_rays(&mut self, rays: &mut Self) {
        self.rays.append(&mut rays.rays);
    }

    /// Propagate a ray bundle along the z axis.
    ///
    /// # Errors
    /// This function returns an error if
    ///  - the z component of a ray direction is zero.
    ///  - the given length is not finite.
    pub fn propagate_along_z(&mut self, length_along_z: Length) -> OpmResult<()> {
        for ray in &mut self.rays {
            *ray = ray.propagate_along_z(length_along_z)?;
        }
        Ok(())
    }
    /// Refract a ray bundle on a paraxial surface of given focal length.
    ///
    /// # Errors
    /// This function returns an error if
    ///  - the z component of a ray direction is zero.
    ///  - the focal length is zero or not finite.
    pub fn refract_paraxial(&mut self, focal_length: Length) -> OpmResult<()> {
        if focal_length.is_zero() || !focal_length.is_finite() {
            return Err(OpossumError::Other(
                "focal length must be !=0.0 and finite".into(),
            ));
        }
        for ray in &mut self.rays {
            *ray = ray.refract_paraxial(focal_length)?;
        }
        Ok(())
    }
    /// Filter a ray bundle by a given filter.
    ///
    /// Filter the energy of of the rays by a given [`FilterType`].
    /// # Errors
    ///
    /// This function will return an error if the transmission factor for the [`FilterType::Constant`] is not within the range `(0.0..=1.0)`.
    pub fn filter_energy(&mut self, filter: &FilterType) -> OpmResult<()> {
        if let FilterType::Constant(t) = filter {
            if !(0.0..=1.0).contains(t) {
                return Err(OpossumError::Other(
                    "transmission value must be in the range [0.0;1.0]".into(),
                ));
            }
        }
        for ray in &mut self.rays {
            *ray = ray.filter_energy(filter)?;
        }
        Ok(())
    }
    /// Remove rays below a given energy threshold.
    ///
    /// Removes all rays with an energy (per ray) below the given threshold.
    ///
    /// # Errors
    ///
    /// This function will return an error if the given energy threshold is negative or not finite.
    pub fn delete_by_threshold_energy(&mut self, min_energy_per_ray: Energy) -> OpmResult<()> {
        if !min_energy_per_ray.is_finite() || min_energy_per_ray.is_sign_negative() {
            return Err(OpossumError::Other(
                "threshold energy must be >=0.0 and finite".into(),
            ));
        };
        self.rays.retain(|ray| ray.energy() >= min_energy_per_ray);
        Ok(())
    }
    /// Returns the wavelength range of this [`Rays`].
    ///
    /// This functions returns the minimum and maximum wavelength of the containing rays as `Range`. If [`Rays`] is empty, `None` is returned.
    #[must_use]
    pub fn wavelength_range(&self) -> Option<Range<Length>> {
        if self.rays.is_empty() {
            return None;
        };
        let mut min = Length::new::<millimeter>(f64::INFINITY);
        let mut max = Length::zero();
        for ray in &self.rays {
            let w = ray.wavelength();
            if w > max {
                max = w;
            }
            if w < min {
                min = w;
            }
        }
        Some(min..max)
    }
    /// Create a [`Spectrum`] (with a given resolution) from a ray bundle.
    ///
    /// This functions creates a spectrum by adding all individual rays from ray bundle with respect to their particular wavelength and energy.
    ///
    /// # Errors
    ///
    /// This function will return an error if
    ///   - [`Rays`] is empty
    ///   - the `resolution` is invalid (negative, infinite)
    pub fn to_spectrum(&self, resolution: &Length) -> OpmResult<Spectrum> {
        let mut range = self
            .wavelength_range()
            .ok_or_else(|| OpossumError::Other("from_rays: rays seems to be empty".into()))?;
        range.end += *resolution * 2.0; // add 2* resolution to be sure to have all rays included in the wavelength range...
        let mut spectrum = Spectrum::new(range, *resolution)?;
        for ray in &self.rays {
            spectrum.add_single_peak(ray.wavelength(), ray.energy().get::<joule>())?;
        }
        Ok(spectrum)
    }
    /// Split a ray bundle
    ///
    /// This function splits a ray bundle determined by the given [`SplittingConfig`]. See [`split`](Ray::split) function for details.
    /// # Errors
    ///
    /// This function will return an error if the underlying split function for a single ray returns an error.
    pub fn split(&mut self, config: &SplittingConfig) -> OpmResult<Self> {
        let mut split_rays = Self::default();
        for ray in &mut self.rays {
            let split_ray = ray.split(config)?;
            split_rays.add_ray(split_ray);
        }
        Ok(split_rays)
    }
    /// Merge two ray bundles.
    ///
    /// This function simply adds the given rays to the existing ray bundle.
    pub fn merge(&mut self, rays: &Self) {
        for ray in &rays.rays {
            self.add_ray(ray.clone());
        }
    }
}
/// Strategy for the creation of a 2D point set
pub enum DistributionStrategy {
    /// Circular, hexapolar distribution with a given number of rings within a given radius
    Hexapolar(u8),
    /// Square, random distribution with a given number of points within a given side length
    Random(usize),
    /// Square, low-discrepancy quasirandom distribution with a given number of points within a given side length
    Sobol(usize),
}
impl DistributionStrategy {
    /// Generate a vector of 2D points within a given size (which depends on the concrete strategy)
    #[must_use]
    pub fn generate(&self, size: Length) -> Vec<Point2<Length>> {
        match self {
            Self::Hexapolar(rings) => hexapolar(*rings, size),
            Self::Random(nr_of_rays) => random(*nr_of_rays, size),
            Self::Sobol(nr_of_rays) => sobol(*nr_of_rays, size),
        }
    }
}
fn hexapolar(rings: u8, radius: Length) -> Vec<Point2<Length>> {
    let mut points: Vec<Point2<Length>> = Vec::new();
    let radius_step = radius / f64::from(rings);
    points.push(point![Length::zero(), Length::zero()]);
    for ring in 0u8..rings {
        let radius = f64::from(ring + 1) * radius_step;
        let points_per_ring = 6 * (ring + 1);
        let angle_step = 2.0 * std::f64::consts::PI / f64::from(points_per_ring);
        for point_nr in 0u8..points_per_ring {
            let point = (f64::from(point_nr) * angle_step).sin_cos();
            points.push(point![radius * point.0, radius * point.1]);
        }
    }
    points
}
fn random(nr_of_rays: usize, side_length: Length) -> Vec<Point2<Length>> {
    let mut points: Vec<Point2<Length>> = Vec::new();
    let mut rng = rand::thread_rng();
    for _ in 0..nr_of_rays {
        points.push(point![
            Length::new::<millimeter>(
                rng.gen_range(-side_length.get::<millimeter>()..side_length.get::<millimeter>())
            ),
            Length::new::<millimeter>(
                rng.gen_range(-side_length.get::<millimeter>()..side_length.get::<millimeter>())
            )
        ]);
    }
    points
}
fn sobol(nr_of_rays: usize, side_length: Length) -> Vec<Point2<Length>> {
    let side_length = side_length.get::<millimeter>();
    let mut points: Vec<Point2<Length>> = Vec::new();
    let params = JoeKuoD6::minimal();
    let seq = Sobol::<f64>::new(2, &params);
    let offset = side_length / 2.0;
    for point in seq.take(nr_of_rays) {
        points.push(point!(
            Length::new::<millimeter>(point[0] - offset),
            Length::new::<millimeter>(point[1] - offset)
        ));
    }
    points
}

// impl From<Rays> for Proptype {
//     fn from(value: Rays) -> Self {
//         Self::Rays(value)
//     }
// }
// impl PdfReportable for Rays {
//     fn pdf_report(&self) -> crate::error::OpmResult<genpdf::elements::LinearLayout> {
//         let mut layout = genpdf::elements::LinearLayout::vertical();
//         let img = self.to_img_buf_plot().unwrap();
//         layout.push(
//             genpdf::elements::Image::from_dynamic_image(DynamicImage::ImageRgb8(img))
//                 .map_err(|e| format!("adding of image failed: {e}"))?,
//         );
//         Ok(layout)
//     }
// }
// impl Plottable for Rays {
//     fn chart<B: plotters::prelude::DrawingBackend>(
//         &self,
//         root: &plotters::prelude::DrawingArea<B, plotters::coord::Shift>,
//     ) -> crate::error::OpmResult<()> {
//         let mut x_min = self
//             .rays
//             .iter()
//             .map(|r| r.pos.x)
//             .fold(f64::INFINITY, f64::min)
//             * 1.1;
//         if !x_min.is_finite() {
//             x_min = -1.0;
//         }
//         let mut x_max = self
//             .rays
//             .iter()
//             .map(|r| r.pos.x)
//             .fold(f64::NEG_INFINITY, f64::max)
//             * 1.1;
//         if !x_max.is_finite() {
//             x_max = 1.0;
//         }
//         if (x_max - x_min).abs() < f64::EPSILON {
//             x_max = 1.0;
//             x_min = -1.0;
//         }
//         let mut y_min = self
//             .rays
//             .iter()
//             .map(|r| r.pos.y)
//             .fold(f64::INFINITY, f64::min)
//             * 1.1;
//         if !y_min.is_finite() {
//             y_min = -1.0;
//         }
//         let mut y_max = self
//             .rays
//             .iter()
//             .map(|r| r.pos.y)
//             .fold(f64::NEG_INFINITY, f64::max)
//             * 1.1;
//         if !y_max.is_finite() {
//             y_max = 1.0;
//         }
//         if (y_max - y_min).abs() < f64::EPSILON {
//             y_max = 1.0;
//             y_min = -1.0;
//         }
//         let mut chart = ChartBuilder::on(root)
//             .margin(15)
//             .x_label_area_size(100)
//             .y_label_area_size(100)
//             .build_cartesian_2d(x_min..x_max, y_min..y_max)
//             .map_err(|e| OpossumError::Other(format!("creation of plot failed: {e}")))?;

//         chart
//             .configure_mesh()
//             .x_desc("x (mm)")
//             .y_desc("y (mm)")
//             .label_style(TextStyle::from(("sans-serif", 30).into_font()))
//             .draw()
//             .map_err(|e| OpossumError::Other(format!("creation of plot failed: {e}")))?;
//         let points: Vec<(f64, f64)> = self.rays.iter().map(|ray| (ray.pos.x, ray.pos.y)).collect();
//         let series = PointSeries::of_element(points, 5, &RED, &|c, s, st| {
//             EmptyElement::at(c)    // We want to construct a composed element on-the-fly
//                 + Circle::new((0,0),s,st.filled()) // At this point, the new pixel coordinate is established
//         });

//         chart
//             .draw_series(series)
//             .map_err(|e| OpossumError::Other(format!("creation of plot failed: {e}")))?;
//         root.present()
//             .map_err(|e| OpossumError::Other(format!("creation of plot failed: {e}")))?;
//         Ok(())
//     }
// }
#[cfg(test)]
mod test {
    use super::*;
    use crate::{aperture::CircleConfig, ray::SplittingConfig};
    use approx::assert_abs_diff_eq;
    use uom::si::{energy::joule, length::nanometer};
    #[test]
    fn strategy_random() {
        let strategy = DistributionStrategy::Random(10);
        assert_eq!(strategy.generate(Length::new::<millimeter>(1.0)).len(), 10);
    }
    #[test]
    fn strategy_sobol() {
        let strategy = DistributionStrategy::Sobol(10);
        assert_eq!(strategy.generate(Length::new::<millimeter>(1.0)).len(), 10);
    }
    #[test]
    fn default() {
        let rays = Rays::default();
        assert_eq!(rays.nr_of_rays(), 0);
    }
    #[test]
    fn new_uniform_collimated() {
        let wvl = Length::new::<nanometer>(1054.0);
        let energy = Energy::new::<joule>(1.0);
        let strategy = &DistributionStrategy::Hexapolar(2);
        let rays =
            Rays::new_uniform_collimated(Length::new::<millimeter>(1.0), wvl, energy, strategy);
        assert!(rays.is_ok());
        let rays = rays.unwrap();
        assert_eq!(rays.rays.len(), 19);
        assert!(
            Energy::abs(rays.total_energy() - Energy::new::<joule>(1.0))
                < Energy::new::<joule>(10.0 * f64::EPSILON)
        );
        assert!(Rays::new_uniform_collimated(
            Length::new::<millimeter>(-0.1),
            wvl,
            energy,
            strategy
        )
        .is_err(),);
        assert!(Rays::new_uniform_collimated(
            Length::new::<millimeter>(f64::NAN),
            wvl,
            energy,
            strategy
        )
        .is_err(),);
        assert!(Rays::new_uniform_collimated(
            Length::new::<millimeter>(f64::INFINITY),
            wvl,
            energy,
            strategy
        )
        .is_err(),);
    }
    #[test]
    fn new_uniform_collimated_zero() {
        let wvl = Length::new::<nanometer>(1054.0);
        let energy = Energy::new::<joule>(1.0);
        let strategy = &DistributionStrategy::Hexapolar(2);
        let rays = Rays::new_uniform_collimated(Length::zero(), wvl, energy, strategy);
        assert!(rays.is_ok());
        let rays = rays.unwrap();
        assert_eq!(rays.rays.len(), 1);
        assert_eq!(
            rays.rays[0].position(),
            Point3::new(Length::zero(), Length::zero(), Length::zero())
        );
        assert_eq!(rays.rays[0].direction(), Vector3::z());
    }
    #[test]
    fn new_hexapolar_point_source() {
        let position = Point2::new(Length::zero(), Length::zero());
        let wave_length = Length::new::<nanometer>(1053.0);
        let rays = Rays::new_hexapolar_point_source(
            position,
            Angle::new::<degree>(90.0),
            1,
            wave_length,
            Energy::new::<joule>(1.0),
        );

        let mut rays = rays.unwrap();
        for ray in &rays.rays {
            assert_eq!(
                ray.position(),
                Point3::new(Length::zero(), Length::zero(), Length::zero())
            )
        }
        rays.propagate_along_z(Length::new::<millimeter>(1.0))
            .unwrap();
        assert_eq!(
            rays.rays[0].position(),
            Point3::new(
                Length::zero(),
                Length::zero(),
                Length::new::<millimeter>(1.0)
            )
        );
        assert_eq!(rays.rays[1].position()[0], Length::zero());
        assert_abs_diff_eq!(
            rays.rays[1].position()[1].value,
            Length::new::<millimeter>(1.0).value
        );
        assert_eq!(rays.rays[1].position()[2], Length::new::<millimeter>(1.0));
        assert!(Rays::new_hexapolar_point_source(
            position,
            Angle::new::<degree>(-1.0),
            1,
            wave_length,
            Energy::new::<joule>(1.0),
        )
        .is_err());
        assert!(Rays::new_hexapolar_point_source(
            position,
            Angle::new::<degree>(180.0),
            1,
            wave_length,
            Energy::new::<joule>(1.0),
        )
        .is_err());
        assert!(Rays::new_hexapolar_point_source(
            position,
            Angle::new::<degree>(1.0),
            1,
            wave_length,
            Energy::new::<joule>(-0.1),
        )
        .is_err());
        let rays = Rays::new_hexapolar_point_source(
            position,
            Angle::zero(),
            1,
            wave_length,
            Energy::new::<joule>(1.0),
        )
        .unwrap();
        assert_eq!(rays.nr_of_rays(), 1);
        assert_eq!(
            rays.rays[0].position(),
            Point3::new(position.x, position.y, Length::zero())
        );
        assert_eq!(rays.rays[0].direction(), Vector3::z());
    }
    #[test]
    fn add_ray() {
        let mut rays = Rays::default();
        assert_eq!(rays.rays.len(), 0);
        let ray = Ray::new_collimated(
            Point2::new(Length::zero(), Length::zero()),
            Length::new::<nanometer>(1053.0),
            Energy::new::<joule>(1.0),
        )
        .unwrap();
        rays.add_ray(ray);
        assert_eq!(rays.rays.len(), 1);
    }
    #[test]
    fn add_rays() {
        let mut rays = Rays::default();
        assert_eq!(rays.rays.len(), 0);
        let ray = Ray::new_collimated(
            Point2::new(Length::zero(), Length::zero()),
            Length::new::<nanometer>(1053.0),
            Energy::new::<joule>(1.0),
        )
        .unwrap();
        rays.add_ray(ray);
        assert_eq!(rays.rays.len(), 1);
        let mut rays2 = rays.clone();
        rays.add_rays(&mut rays2);
        assert_eq!(rays.rays.len(), 2);
    }
    #[test]
    fn total_energy() {
        let mut rays = Rays::default();
        assert!(rays.total_energy().is_zero());
        let ray = Ray::new_collimated(
            Point2::new(Length::zero(), Length::zero()),
            Length::new::<nanometer>(1053.0),
            Energy::new::<joule>(1.0),
        )
        .unwrap();
        rays.add_ray(ray.clone());
        assert_eq!(rays.total_energy(), Energy::new::<joule>(1.0));
        rays.add_ray(ray.clone());
        assert_eq!(rays.total_energy(), Energy::new::<joule>(2.0));

        let rays = Rays::new_uniform_collimated(
            Length::new::<millimeter>(1.0),
            Length::new::<nanometer>(1054.0),
            Energy::new::<joule>(1.0),
            &DistributionStrategy::Random(100000),
        )
        .unwrap();
        assert_abs_diff_eq!(rays.total_energy().get::<joule>(), 1.0);
    }
    #[test]
    fn centroid() {
        let mut rays = Rays::default();
        assert_eq!(rays.centroid(), None);
        rays.add_ray(
            Ray::new_collimated(
                Point2::new(
                    Length::new::<millimeter>(1.0),
                    Length::new::<millimeter>(2.0),
                ),
                Length::new::<nanometer>(1053.0),
                Energy::new::<joule>(1.0),
            )
            .unwrap(),
        );
        rays.add_ray(
            Ray::new_collimated(
                Point2::new(
                    Length::new::<millimeter>(2.0),
                    Length::new::<millimeter>(3.0),
                ),
                Length::new::<nanometer>(1053.0),
                Energy::new::<joule>(1.0),
            )
            .unwrap(),
        );
        assert_eq!(
            rays.centroid().unwrap(),
            Point3::new(
                Length::new::<millimeter>(1.5),
                Length::new::<millimeter>(2.5),
                Length::zero()
            )
        );
    }
    #[test]
    fn beam_radius_geo() {
        let mut rays = Rays::default();
        assert!(rays.beam_radius_geo().is_none());
        rays.add_ray(
            Ray::new_collimated(
                Point2::new(
                    Length::new::<millimeter>(1.0),
                    Length::new::<millimeter>(2.0),
                ),
                Length::new::<nanometer>(1053.0),
                Energy::new::<joule>(1.0),
            )
            .unwrap(),
        );
        rays.add_ray(
            Ray::new_collimated(
                Point2::new(
                    Length::new::<millimeter>(2.0),
                    Length::new::<millimeter>(3.0),
                ),
                Length::new::<nanometer>(1053.0),
                Energy::new::<joule>(1.0),
            )
            .unwrap(),
        );
        assert_eq!(
            rays.beam_radius_geo().unwrap(),
            Length::new::<millimeter>(0.5_f64.sqrt())
        );
    }
    #[test]
    fn beam_radius_rms() {
        let mut rays = Rays::default();
        assert!(rays.beam_radius_rms().is_none());
        rays.add_ray(
            Ray::new_collimated(
                Point2::new(
                    Length::new::<millimeter>(1.0),
                    Length::new::<millimeter>(1.0),
                ),
                Length::new::<nanometer>(1053.0),
                Energy::new::<joule>(1.0),
            )
            .unwrap(),
        );
        assert_eq!(rays.beam_radius_rms().unwrap(), Length::zero());
        rays.add_ray(
            Ray::new_collimated(
                Point2::new(
                    Length::new::<millimeter>(0.0),
                    Length::new::<millimeter>(0.0),
                ),
                Length::new::<nanometer>(1053.0),
                Energy::new::<joule>(1.0),
            )
            .unwrap(),
        );
        assert_eq!(
            rays.beam_radius_rms().unwrap(),
            Length::new::<millimeter>(f64::sqrt(2.0) / 2.0)
        );
    }
    #[test]
    fn propagate_along_z_axis() {
        let mut rays = Rays::default();
        let ray0 = Ray::new_collimated(
            Point2::new(Length::zero(), Length::zero()),
            Length::new::<nanometer>(1053.0),
            Energy::new::<joule>(1.0),
        )
        .unwrap();
        let ray1 = Ray::new_collimated(
            Point2::new(Length::zero(), Length::new::<millimeter>(1.0)),
            Length::new::<nanometer>(1053.0),
            Energy::new::<joule>(1.0),
        )
        .unwrap();
        rays.add_ray(ray0);
        rays.add_ray(ray1);
        rays.propagate_along_z(Length::new::<millimeter>(1.0))
            .unwrap();
        assert_eq!(
            rays.rays[0].position(),
            Point3::new(
                Length::zero(),
                Length::zero(),
                Length::new::<millimeter>(1.0)
            )
        );
        assert_eq!(
            rays.rays[1].position(),
            Point3::new(
                Length::zero(),
                Length::new::<millimeter>(1.0),
                Length::new::<millimeter>(1.0)
            )
        );
    }
    #[test]
    fn refract_paraxial() {
        let mut rays = Rays::default();
        assert!(rays
            .refract_paraxial(Length::new::<millimeter>(0.0))
            .is_err());
        assert!(rays
            .refract_paraxial(Length::new::<millimeter>(f64::NAN))
            .is_err());
        assert!(rays
            .refract_paraxial(Length::new::<millimeter>(f64::INFINITY))
            .is_err());
        assert!(rays
            .refract_paraxial(Length::new::<millimeter>(f64::NEG_INFINITY))
            .is_err());
        assert!(rays
            .refract_paraxial(Length::new::<millimeter>(100.0))
            .is_ok());
        let ray0 = Ray::new_collimated(
            Point2::new(Length::zero(), Length::zero()),
            Length::new::<nanometer>(1053.0),
            Energy::new::<joule>(1.0),
        )
        .unwrap();
        let ray1 = Ray::new_collimated(
            Point2::new(Length::zero(), Length::new::<millimeter>(1.0)),
            Length::new::<nanometer>(1053.0),
            Energy::new::<joule>(1.0),
        )
        .unwrap();
        rays.add_ray(ray0.clone());
        rays.add_ray(ray1.clone());
        rays.refract_paraxial(Length::new::<millimeter>(100.0))
            .unwrap();
        assert_eq!(rays.rays[0].position(), ray0.position());
        assert_eq!(rays.rays[0].direction(), ray0.direction());
        assert_eq!(rays.rays[1].position(), ray1.position());
        let new_dir = Vector3::new(0.0, -1.0, 100.0) / 100.0;
        assert_abs_diff_eq!(rays.rays[1].direction().x, new_dir.x);
        assert_abs_diff_eq!(rays.rays[1].direction().y, new_dir.y);
        assert_abs_diff_eq!(rays.rays[1].direction().z, new_dir.z);
    }
    #[test]
    fn filter_energy() {
        let mut rays = Rays::default();
        assert!(rays.filter_energy(&FilterType::Constant(0.5)).is_ok());
        assert!(rays.filter_energy(&FilterType::Constant(-0.1)).is_err());
        assert!(rays.filter_energy(&FilterType::Constant(1.1)).is_err());
        let ray = Ray::new_collimated(
            Point2::new(Length::zero(), Length::new::<millimeter>(1.0)),
            Length::new::<nanometer>(1054.0),
            Energy::new::<joule>(1.0),
        )
        .unwrap();
        rays.add_ray(ray.clone());
        let new_ray = ray.filter_energy(&FilterType::Constant(0.3)).unwrap();
        rays.filter_energy(&FilterType::Constant(0.3)).unwrap();
        assert_eq!(rays.rays[0].position(), new_ray.position());
        assert_eq!(rays.rays[0].direction(), new_ray.direction());
        assert_eq!(rays.rays[0].wavelength(), new_ray.wavelength());
        assert_eq!(rays.rays[0].energy(), new_ray.energy());
        assert_eq!(rays.rays.len(), 1);
    }
    #[test]
    fn delete_by_threshold() {
        let mut rays = Rays::default();
        assert!(rays
            .delete_by_threshold_energy(Energy::new::<joule>(f64::NAN))
            .is_err());
        assert!(rays
            .delete_by_threshold_energy(Energy::new::<joule>(f64::INFINITY))
            .is_err());
        assert!(rays
            .delete_by_threshold_energy(Energy::new::<joule>(-0.1))
            .is_err());
        assert!(rays
            .delete_by_threshold_energy(Energy::new::<joule>(0.0))
            .is_ok());
        let ray = Ray::new_collimated(
            Point2::new(Length::zero(), Length::zero()),
            Length::new::<nanometer>(1053.0),
            Energy::new::<joule>(1.0),
        )
        .unwrap();
        rays.add_ray(ray);
        let ray = Ray::new_collimated(
            Point2::new(Length::zero(), Length::zero()),
            Length::new::<nanometer>(1053.0),
            Energy::new::<joule>(0.1),
        )
        .unwrap();
        rays.add_ray(ray);
        rays.delete_by_threshold_energy(Energy::new::<joule>(0.1))
            .unwrap();
        assert_eq!(rays.nr_of_rays(), 2);
        rays.delete_by_threshold_energy(Energy::new::<joule>(0.5))
            .unwrap();
        assert_eq!(rays.nr_of_rays(), 1);
        rays.delete_by_threshold_energy(Energy::new::<joule>(1.1))
            .unwrap();
        assert_eq!(rays.nr_of_rays(), 0);
    }
    #[test]
    fn apodize() {
        let mut rays = Rays::default();
        let ray0 = Ray::new_collimated(
            Point2::new(Length::zero(), Length::zero()),
            Length::new::<nanometer>(1053.0),
            Energy::new::<joule>(1.0),
        )
        .unwrap();
        let ray1 = Ray::new_collimated(
            Point2::new(
                Length::new::<millimeter>(1.0),
                Length::new::<millimeter>(1.0),
            ),
            Length::new::<nanometer>(1053.0),
            Energy::new::<joule>(1.0),
        )
        .unwrap();
        rays.add_ray(ray0);
        rays.add_ray(ray1);
        assert_eq!(rays.total_energy(), Energy::new::<joule>(2.0));
        let circle_config = CircleConfig::new(0.5, Point2::new(0.0, 0.0)).unwrap();
        let aperture = Aperture::BinaryCircle(circle_config);
        rays.apodize(&aperture).unwrap();
        assert_eq!(rays.total_energy(), Energy::new::<joule>(1.0));
    }
    #[test]
    fn wavelength_range() {
        let mut rays = Rays::default();
        assert_eq!(rays.wavelength_range(), None);
        let ray = Ray::new_collimated(
            Point2::new(Length::zero(), Length::zero()),
            Length::new::<nanometer>(1053.0),
            Energy::new::<joule>(1.0),
        )
        .unwrap();
        rays.add_ray(ray);
        let ray = Ray::new_collimated(
            Point2::new(
                Length::new::<millimeter>(1.0),
                Length::new::<millimeter>(1.0),
            ),
            Length::new::<nanometer>(1053.0),
            Energy::new::<joule>(1.0),
        )
        .unwrap();
        rays.add_ray(ray);
        assert_eq!(
            rays.wavelength_range(),
            Some(Length::new::<nanometer>(1053.0)..Length::new::<nanometer>(1053.0))
        );
        let ray = Ray::new_collimated(
            Point2::new(
                Length::new::<millimeter>(1.0),
                Length::new::<millimeter>(1.0),
            ),
            Length::new::<nanometer>(1050.0),
            Energy::new::<joule>(1.0),
        )
        .unwrap();
        rays.add_ray(ray);
        assert_eq!(
            rays.wavelength_range(),
            Some(Length::new::<nanometer>(1050.0)..Length::new::<nanometer>(1053.0))
        );
        let ray = Ray::new_collimated(
            Point2::new(
                Length::new::<millimeter>(1.0),
                Length::new::<millimeter>(1.0),
            ),
            Length::new::<nanometer>(1051.0),
            Energy::new::<joule>(1.0),
        )
        .unwrap();
        rays.add_ray(ray);
        assert_eq!(
            rays.wavelength_range(),
            Some(Length::new::<nanometer>(1050.0)..Length::new::<nanometer>(1053.0))
        );
    }
    #[test]
    fn to_spectrum() {
        let mut rays = Rays::default();
        let ray = Ray::new_collimated(
            Point2::new(Length::zero(), Length::zero()),
            Length::new::<nanometer>(1053.0),
            Energy::new::<joule>(1.0),
        )
        .unwrap();
        rays.add_ray(ray);
        let ray = Ray::new_collimated(
            Point2::new(Length::zero(), Length::zero()),
            Length::new::<nanometer>(1053.0),
            Energy::new::<joule>(1.0),
        )
        .unwrap();
        rays.add_ray(ray);
        let ray = Ray::new_collimated(
            Point2::new(Length::zero(), Length::zero()),
            Length::new::<nanometer>(1052.0),
            Energy::new::<joule>(1.0),
        )
        .unwrap();
        rays.add_ray(ray);
        let ray = Ray::new_collimated(
            Point2::new(Length::zero(), Length::zero()),
            Length::new::<nanometer>(1052.1),
            Energy::new::<joule>(1.0),
        )
        .unwrap();
        rays.add_ray(ray);
        let spectrum = rays.to_spectrum(&Length::new::<nanometer>(0.5)).unwrap();
        println!("{}", spectrum);
        assert_abs_diff_eq!(
            spectrum.total_energy(),
            4.0,
            epsilon = 100000.0 * f64::EPSILON
        );
    }
    #[test]
    fn split() {
        let ray1 = Ray::new_collimated(
            Point2::new(Length::zero(), Length::zero()),
            Length::new::<nanometer>(1053.0),
            Energy::new::<joule>(1.0),
        )
        .unwrap();
        let ray2 = Ray::new_collimated(
            Point2::new(Length::zero(), Length::zero()),
            Length::new::<nanometer>(1050.0),
            Energy::new::<joule>(2.0),
        )
        .unwrap();
        let mut rays = Rays::default();
        rays.add_ray(ray1.clone());
        rays.add_ray(ray2.clone());
        assert!(rays.split(&SplittingConfig::Ratio(1.1)).is_err());
        assert!(rays.split(&SplittingConfig::Ratio(-0.1)).is_err());
        let split_rays = rays.split(&SplittingConfig::Ratio(0.2)).unwrap();
        assert_abs_diff_eq!(rays.total_energy().get::<joule>(), 0.6);
        assert_abs_diff_eq!(
            split_rays.total_energy().get::<joule>(),
            2.4,
            epsilon = 10.0 * f64::EPSILON
        );
    }
}<|MERGE_RESOLUTION|>--- conflicted
+++ resolved
@@ -251,21 +251,16 @@
         let mut min_radius = f64::INFINITY;
         let mut path_length_at_center = 0.;
         for (i, ray) in self.rays.iter().enumerate() {
-<<<<<<< HEAD
+
+
             let position = Vector2::new(
                 ray.position().x.get::<millimeter>(),
                 ray.position().y.get::<millimeter>(),
             );
-            optical_path_length_at_pos[(i, 0)] = position.x;
-            optical_path_length_at_pos[(i, 1)] = position.y;
-            optical_path_length_at_pos[(i, 2)] = ray.path_length().get::<nanometer>();
-=======
-            wave_front_err[(i, 0)] = ray.pos.x;
-            wave_front_err[(i, 1)] = ray.pos.y;
-
+            wave_front_err[(i, 0)] = position.x;
+            wave_front_err[(i, 1)] = position.y;
             //the wavefront error has the negative sign of the optical path difference
-            wave_front_err[(i, 2)] = -ray.path_length.get::<nanometer>();
->>>>>>> ff7e9a15
+            wave_front_err[(i, 2)] = -ray.path_length().get::<nanometer>();
 
             let radius = position.x.mul_add(position.x, position.y * position.y);
             if radius < min_radius {
