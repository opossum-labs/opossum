--- conflicted
+++ resolved
@@ -1,12 +1,7 @@
 #![warn(missing_docs)]
 //! Contains the basic trait representing an optical element
-<<<<<<< HEAD
-use bevy::math::primitives::Cuboid;
-use bevy::render::mesh::Mesh;
-=======
 #[cfg(feature = "bevy")]
 use bevy::{math::primitives::Cuboid, render::mesh::Mesh};
->>>>>>> 219f6dd4
 use image::RgbImage;
 use log::warn;
 
@@ -227,10 +222,7 @@
     /// Set the (base) [`Isometry`] (position and angle) of this optical node.
     fn set_isometry(&mut self, isometry: Isometry);
     ///
-<<<<<<< HEAD
-=======
     #[cfg(feature = "bevy")]
->>>>>>> 219f6dd4
     fn mesh(&self) -> Mesh {
         let mesh: Mesh = Cuboid::new(0.3, 0.3, 0.001).into();
         if let Some(iso) = self.effective_iso() {
