--- conflicted
+++ resolved
@@ -226,18 +226,11 @@
             ));
         }
         let optical_power = 1.0 / focal_length;
-<<<<<<< HEAD
-        let factor = 1.0 / self.dir.z;
-        self.dir.x -= (optical_power * self.pos.x).value / factor;
-        self.dir.y -= (optical_power * self.pos.y).value / factor;
-        self.dir.z = 1.0;
-=======
 
         self.dir /=self.dir.z;
         self.dir.x -= (optical_power * self.pos.x).value ;
         self.dir.y -= (optical_power * self.pos.y).value ;
 
->>>>>>> 5e5ecff5
         // correct path length
         let r_square = self
             .pos
