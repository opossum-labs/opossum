#![warn(missing_docs)]
//! Module for handling optical rays
use std::fmt::Display;

use nalgebra::{MatrixXx3, Point3, Vector3};
use num::Zero;
use serde_derive::{Deserialize, Serialize};
use uom::si::{
    f64::{Energy, Length},
    length::meter,
};

use crate::{
    error::{OpmResult, OpossumError},
    nodes::FilterType,
    spectrum::Spectrum,
    surface::Surface,
};

#[derive(Debug, Clone, Serialize, Deserialize)]
/// The configuration for splitting a [`Ray`].
pub enum SplittingConfig {
    /// Ideal beam splitter with a fixed splitting ratio
    Ratio(f64),
    /// A beam splitter with a given transmission spectrum
    Spectrum(Spectrum),
}
impl SplittingConfig {
    /// Check validity of [`SplittingConfig`].
    ///
    /// This function returns ture if all values in a spectrum or the ratio is in the range (0.0..=1.0).
    #[must_use]
    pub fn is_valid(&self) -> bool {
        match self {
            Self::Ratio(r) => (0.0..=1.0).contains(r),
            Self::Spectrum(s) => s.is_transmission_spectrum(),
        }
    }
}
///Struct that contains all information about an optical ray
#[derive(Debug, Serialize, Deserialize, Clone, PartialEq)]
pub struct Ray {
    /// Stores the current position of the ray (in mm)
    pos: Point3<Length>,
    /// Stores the position history of the ray (in mm)
    pos_hist: Vec<Point3<Length>>,
    /// Stores the current propagation direction of the ray (stored as direction cosine)
    dir: Vector3<f64>,
    // ///stores the polarization vector (Jones vector) of the ray
    // pol: Vector2<Complex<f64>>,
    /// Energy of the ray
    e: Energy,
    /// Wavelength of the ray
    wvl: Length,
    // ///Bounce count of the ray. Necessary to check if the maximum number of bounces is reached
    // bounce: usize,
    /// True if ray is allowd to further propagate, false else
    valid: bool,
    path_length: Length,
    // refractive index of the medium this ray is propagatin in.
    refractive_index: f64,
}
impl Ray {
    /// Creates a new [`Ray`].
    ///
    /// The dircetion vector is normalized. The direction is thus stored as (`direction cosine`)[`https://en.wikipedia.org/wiki/Direction_cosine`]
    ///
    /// # Errors
    /// This function returns an error if
    ///  - the given wavelength is <= 0.0, `NaN` or +inf
    ///  - the given energy is < 0.0, `NaN` or +inf
    ///  - the direction vector has a zero length
    pub fn new(
        position: Point3<Length>,
        direction: Vector3<f64>,
        wave_length: Length,
        energy: Energy,
    ) -> OpmResult<Self> {
        if wave_length.is_zero() || wave_length.is_sign_negative() || !wave_length.is_finite() {
            return Err(OpossumError::Other("wavelength must be >0".into()));
        }
        if energy.is_sign_negative() || !energy.is_finite() {
            return Err(OpossumError::Other("energy must be >0".into()));
        }
        if direction.norm().is_zero() {
            return Err(OpossumError::Other("length of direction must be >0".into()));
        }
        Ok(Self {
            pos: position,
            pos_hist: Vec::<Point3<Length>>::with_capacity(50),
            dir: direction.normalize(),
            //pol: Vector2::new(Complex::new(1.0, 0.0), Complex::new(0.0, 0.0)), // horizontal polarization
            e: energy,
            wvl: wave_length,
            path_length: Length::zero(),
            refractive_index: 1.0,
            valid: true,
        })
    }
    /// Create a new collimated ray.
    ///
    /// Generate a ray a horizontally polarized ray collinear with the z axis (optical axis).
    ///
    /// # Errors
    /// This function returns an error if
    ///  - the given wavelength is <= 0.0, `NaN` or +inf
    ///  - the given energy is < 0.0, `NaN` or +inf
    pub fn new_collimated(
        position: Point3<Length>,
        wave_length: Length,
        energy: Energy,
    ) -> OpmResult<Self> {
        Self::new(position, Vector3::z(), wave_length, energy)
    }
    /// Returns the position of this [`Ray`].
    #[must_use]
    pub fn position(&self) -> Point3<Length> {
        self.pos
    }
    /// Returns the direction of this [`Ray`].
    ///
    /// Return the ray direction vector as directional cosine. **Note**: This vector is not necessarily normalized.
    #[must_use]
    pub const fn direction(&self) -> Vector3<f64> {
        self.dir
    }
    /// Returns the energy of this [`Ray`].
    #[must_use]
    pub fn energy(&self) -> Energy {
        self.e
    }
    /// Returns the wavelength of this [`Ray`].
    #[must_use]
    pub fn wavelength(&self) -> Length {
        self.wvl
    }
    /// Adds a position to the position history of the ray.
    /// This is, for example, necessary for adding the position when the ray may be set invalid at an aperture.
    pub fn add_to_pos_hist(&mut self, pos: Point3<Length>) {
        self.pos_hist.push(pos);
    }
    /// Returns the position history of this [`Ray`].
    ///
    /// This function returns a matrix with all positions (end of propagation and intersection points) of a ray path.
    /// **Note**: This function adds to current ray position to the list.
    #[must_use]
    pub fn position_history(&self) -> MatrixXx3<Length> {
        let nr_of_pos = self.pos_hist.len();
        let mut positions = MatrixXx3::<Length>::zeros(nr_of_pos + 1);

        for (idx, pos) in self.pos_hist.iter().enumerate() {
            positions[(idx, 0)] = pos.x;
            positions[(idx, 1)] = pos.y;
            positions[(idx, 2)] = pos.z;
        }
        positions[(nr_of_pos, 0)] = self.pos.x;
        positions[(nr_of_pos, 1)] = self.pos.y;
        positions[(nr_of_pos, 2)] = self.pos.z;
        positions
    }
    /// Returns the path length of this [`Ray`].
    ///
    /// Return the geometric path length of the ray.
    #[must_use]
    pub fn path_length(&self) -> Length {
        self.path_length
    }
    /// Returns the refractive index of this [`Ray`].
    #[must_use]
    pub const fn refractive_index(&self) -> f64 {
        self.refractive_index
    }
    /// Sets the refractive index of this [`Ray`].
    ///
    /// # Errors
    ///
    /// This function will return an error if the given refractive inde is <1.0 or not finite.
    pub fn set_refractive_index(&mut self, refractive_index: f64) -> OpmResult<()> {
        if refractive_index < 1.0 || !refractive_index.is_finite() {
            return Err(OpossumError::Other(
                "refractive index must be >=1.0 and finite".into(),
            ));
        }
        self.refractive_index = refractive_index;
        Ok(())
    }
    /// Propagate a ray freely along its direction. The length is given as the projection on the z-axis (=optical axis).
    ///
    /// This function also respects the refractive index stored in the ray while calculating the optical path length.
    ///
    /// # Errors
    /// This functions retruns an error if the initial ray direction has a zero z component (= ray not propagating in z direction).
    pub fn propagate_along_z(&mut self, length_along_z: Length) -> OpmResult<()> {
        if self.dir[2].abs() < f64::EPSILON {
            return Err(OpossumError::Other(
                "z-Axis of direction vector must be != 0.0".into(),
            ));
        }
        self.pos_hist.push(self.pos);
        let length_in_ray_dir = length_along_z / self.dir[2];
        self.pos += Vector3::new(
            length_in_ray_dir * self.dir.x,
            length_in_ray_dir * self.dir.y,
            length_in_ray_dir * self.dir.z,
        );
        self.path_length += length_in_ray_dir * self.refractive_index * self.dir.norm();
        Ok(())
    }
    /// Refract a ray on a paraxial surface of a given focal length.
    ///
    /// Modify the ray direction in order to simulate a perfect lens. **Note**: This function also
    /// modifies the path length of a ray in order to return correct values for the wavefront.
    /// # Errors
    ///
    /// This function will return an error if the given focal length is zero or not finite
    pub fn refract_paraxial(&mut self, focal_length: Length) -> OpmResult<()> {
        if focal_length.is_zero() || !focal_length.is_finite() {
            return Err(OpossumError::Other(
                "focal length must be != 0.0 & finite".into(),
            ));
        }
        let optical_power = 1.0 / focal_length;
        self.dir /= self.dir.z;
        self.dir.x -= (optical_power * self.pos.x).value;
        self.dir.y -= (optical_power * self.pos.y).value;

        // correct path length
        let r_square = self
            .pos
            .x
            .value
            .mul_add(self.pos.x.value, self.pos.y.value * self.pos.y.value);
        let f_square = (focal_length * focal_length).value;
        self.path_length -= Length::new::<meter>((r_square + f_square).sqrt()) - focal_length.abs();
        Ok(())
    }
    /// Refract the [`Ray`] on a given [`Surface`] using Snellius' law.
    ///
    /// This function refracts an incoming [`Ray`] on a given [`Surface`] thereby changing its position (= intersection point) and
    /// its direction. The intial refractive index is (already) stored in the ray itself. The refractive index behind the surface is given
    /// by the parameter `n2`. In addition, it returns the directional vector of the reflected ray. If the [`Ray`] does not intersect with
    /// the surface, the [`Ray`] ist unmodified and `None` is returned (since there is no reflection). This function also considers
    /// total reflection: If the n1 > n2 and the incoming angle is larger than Brewster's angle, the beam is totally reflected. In this case,
    /// this function also returns `None` (since there is no additional relfected ray).
    ///
    /// # Errors
    ///
    /// This function will return an error if the given refractive index `n2` if <1.0 or not finite.
    pub fn refract_on_surface(
        &mut self,
        s: &dyn Surface,
        n2: f64,
    ) -> OpmResult<Option<Vector3<f64>>> {
        if n2 < 1.0 || !n2.is_finite() {
            return Err(OpossumError::Other(
                "the refractive index must be >=1.0 and finite".into(),
            ));
        }
        if let Some((intersection_point, surface_normal)) = s.calc_intersect_and_normal(self) {
            // Snell's law in vector form (src: https://www.starkeffects.com/snells-law-vector.shtml)
            // mu=n_1 / n_2
            // s1: incoming direction (normalized??)
            // n: surface normal (normalized??)
            // s2: refracted dir
            //
            // s2 = mu * [ n x ( -n x s1) ] - n* sqrt(1 - mu^2 * (n x s1) dot (n x s1))
            let mu = self.refractive_index / n2;
            let s1 = self.dir.normalize();
            let n = surface_normal.normalize();
            let dis = (mu * mu).mul_add(-n.cross(&s1).dot(&n.cross(&s1)), 1.0);
            let reflected_dir = s1 - 2.0 * (s1.dot(&n)) * n;
            let pos_in_m = self.pos.map(|c| c.value);
            let intersection_in_m = intersection_point.map(|c| c.value);
            self.path_length +=
                self.refractive_index * Length::new::<meter>((pos_in_m - intersection_in_m).norm());
            self.pos_hist.push(self.pos);
            self.pos = intersection_point;
            // check, if total reflection
            if dis.is_sign_positive() {
                let refract_dir = mu * (n.cross(&(-1.0 * n.cross(&s1))))
                    - n * f64::sqrt((mu * mu).mul_add(-n.cross(&s1).dot(&n.cross(&s1)), 1.0));
                self.dir = refract_dir;
                self.refractive_index = n2;
                Ok(Some(reflected_dir))
            } else {
                self.dir = reflected_dir;
                Ok(None)
            }
        } else {
            Ok(None)
        }
    }
    /// Attenuate a ray's energy by a given filter.
    ///
    /// This function attenuates the ray's energy by the given [`FilterType`]. For [`FilterType::Constant`] the energy is simply multiplied by the
    /// given transmission factor.
    /// # Errors
    ///
    /// This function will return an error if the transmission factor for the [`FilterType::Constant`] is not within the interval `(0.0..=1.0)`
    pub fn filter_energy(&mut self, filter: &FilterType) -> OpmResult<()> {
        let transmission = match filter {
            FilterType::Constant(t) => {
                if !(0.0..=1.0).contains(t) {
                    return Err(OpossumError::Other(
                        "transmission factor must be within (0.0..=1.0)".into(),
                    ));
                }
                *t
            }
            FilterType::Spectrum(s) => {
                let transmission = s.get_value(&self.wavelength());
                if let Some(t) = transmission {
                    t
                } else {
                    return Err(OpossumError::Other(
                        "wavelength of ray outside filter spectrum".into(),
                    ));
                }
            }
        };
        self.e *= transmission;
        // let mut new_ray = self.clone();
        // new_ray.e *= transmission;
        Ok(())
    }
    /// Split a ray with the given energy splitting ratio.
    ///
    /// This function modifies the energy of the existing ray and generates a new split ray. The splitting strategy is determined by the
    /// given [`SplittingConfig`]:
    ///
    /// ## [`SplittingConfig::Ratio`]
    ///
    /// The splitting ratio must be within the range `(0.0..=1.0)`. A ratio of 1.0 means that all energy remains in the initial beam
    /// and the split beam has an energy of zero. A ratio of 0.0 corresponds to a fully reflected beam.
    ///
    /// ## [`SplittingConfig::Spectrum`]
    ///
    /// The splitting ratio is determined by the wavelength
    /// of the ray and the given transmission / reflection spectrum. This [`Spectrum`] must contain values in the range (0.0..=1.0). A spectrum value
    /// of 1.0 means that all energy remains in the initial beam and the split beam has an energy of zero. A spectrum value of 0.0 corresponds to
    /// a fully reflected beam.
    ///
    /// **Note**: This function only copies the initial ray and modifies the energies. The split ray has the same position and direction as the
    /// original ray.
    ///
    /// # Errors
    ///
    /// This function will return an error if `splitting_ratio` is outside the interval [0.0..1.0] or the wavelength of the ray is outside the given
    /// spectrum.
    pub fn split(&mut self, config: &SplittingConfig) -> OpmResult<Self> {
        let splitting_ratio = match config {
            SplittingConfig::Ratio(ratio) => *ratio,
            SplittingConfig::Spectrum(spectrum) => {
                (*spectrum).get_value(&self.wvl).ok_or_else(|| {
                    OpossumError::Spectrum(
                        "ray splitting failed. wavelength outside given spectrum".into(),
                    )
                })?
            }
        };
        if !(0.0..=1.0).contains(&splitting_ratio) {
            return Err(OpossumError::Other(
                "splitting_ratio must be within [0.0;1.0]".into(),
            ));
        }
        let mut split_ray = self.clone();
        self.e *= splitting_ratio;
        split_ray.e *= 1.0 - splitting_ratio;
        Ok(split_ray)
    }
    /// Returns the validity of this [`Ray`].
    ///
    /// The `valid` status denotes, if a [`Ray`] should be further propagated thorugh a system. A [`Ray`] is set to invalid if e.g.
    /// its energy is below a given energy threshold or missed an optical surface.
    #[must_use]
    pub const fn valid(&self) -> bool {
        self.valid
    }
    /// Invalidates this [`Ray`].
    pub fn set_invalid(&mut self) {
        self.valid = false;
    }
}
impl Display for Ray {
    fn fmt(&self, f: &mut std::fmt::Formatter<'_>) -> std::fmt::Result {
        write!(
            f,
            "pos: {:?}, dir: {:?}, energy: {:?}, valid: {}, ",
            self.pos, self.dir, self.e, self.valid
        )
    }
}
#[cfg(test)]
mod test {
    use std::path::PathBuf;

    use super::*;
    use crate::{
        spectrum_helper::{self, generate_filter_spectrum},
        surface::Plane,
    };
    use approx::assert_abs_diff_eq;
    use itertools::izip;
<<<<<<< HEAD
    use uom::si::{
        energy::joule,
        length::{millimeter, nanometer},
    };
=======
    use uom::si::{energy::joule, length::nanometer};
>>>>>>> e7d44349
    #[test]
    fn new() {
        let pos = Point3::new(
            Length::new::<millimeter>(1.0),
            Length::new::<millimeter>(2.0),
            Length::new::<millimeter>(3.0),
        );
        let dir = Vector3::new(0.0, 0.0, 2.0);
        let e = Energy::new::<joule>(1.0);
        let wvl = Length::new::<nanometer>(1053.0);
        let ray = Ray::new(pos, dir, wvl, e);
        assert!(ray.is_ok());
        let ray = ray.unwrap();
        assert_eq!(ray.pos, pos);
        assert_eq!(ray.position(), pos);
        assert_eq!(ray.dir, Vector3::z());
        assert_eq!(ray.wvl, wvl);
        assert_eq!(ray.wavelength(), wvl);
        assert_eq!(ray.e, e);
        assert_eq!(ray.energy(), e);
        assert_eq!(ray.path_length, Length::zero());
        assert_eq!(ray.refractive_index, 1.0);
        assert_eq!(ray.pos_hist.len(), 0);
        assert_eq!(ray.valid, true);
        assert!(Ray::new(pos, dir, Length::new::<nanometer>(0.0), e).is_err());
        assert!(Ray::new(pos, dir, Length::new::<nanometer>(-10.0), e).is_err());
        assert!(Ray::new(pos, dir, Length::new::<nanometer>(f64::NAN), e).is_err());
        assert!(Ray::new(pos, dir, Length::new::<nanometer>(f64::INFINITY), e).is_err());
        assert!(Ray::new(pos, dir, Length::new::<nanometer>(f64::NEG_INFINITY), e).is_err());
        assert!(Ray::new(pos, dir, wvl, Energy::new::<joule>(-0.1)).is_err());
        assert!(Ray::new(pos, dir, wvl, Energy::new::<joule>(f64::NAN)).is_err());
        assert!(Ray::new(pos, dir, wvl, Energy::new::<joule>(f64::INFINITY)).is_err());
        assert!(Ray::new(pos, Vector3::zero(), wvl, e).is_err());
    }
    #[test]
    fn new_collimated() {
        let pos = Point3::new(
            Length::new::<millimeter>(1.0),
            Length::new::<millimeter>(2.0),
            Length::new::<millimeter>(0.0),
        );
        let wvl = Length::new::<nanometer>(1053.0);
        let e = Energy::new::<joule>(1.0);
        let ray = Ray::new_collimated(pos, wvl, e);
        assert!(ray.is_ok());
        let ray = ray.unwrap();
        assert_eq!(ray.pos, pos);
        assert_eq!(ray.dir, Vector3::z());
        assert_eq!(ray.wvl, wvl);
        assert_eq!(ray.e, e);
        assert_eq!(ray.path_length, Length::zero());
        assert_eq!(ray.pos_hist.len(), 0);
        assert_eq!(ray.valid, true);
        assert!(Ray::new_collimated(pos, Length::new::<nanometer>(0.0), e).is_err());
        assert!(Ray::new_collimated(pos, Length::new::<nanometer>(-10.0), e).is_err());
        assert!(Ray::new_collimated(pos, Length::new::<nanometer>(f64::NAN), e).is_err());
        assert!(Ray::new_collimated(pos, Length::new::<nanometer>(f64::INFINITY), e).is_err());
        assert!(Ray::new_collimated(pos, Length::new::<nanometer>(f64::NEG_INFINITY), e).is_err());
        assert!(Ray::new_collimated(pos, wvl, Energy::new::<joule>(0.0)).is_ok());
        assert!(Ray::new_collimated(pos, wvl, Energy::new::<joule>(-0.1)).is_err());
        assert!(Ray::new_collimated(pos, wvl, Energy::new::<joule>(f64::NAN)).is_err());
        assert!(Ray::new_collimated(pos, wvl, Energy::new::<joule>(f64::INFINITY)).is_err());
        assert!(Ray::new_collimated(pos, wvl, Energy::new::<joule>(f64::NEG_INFINITY)).is_err());
    }
    #[test]
    fn valid() {
        let pos = Point3::new(
            Length::new::<millimeter>(1.0),
            Length::new::<millimeter>(2.0),
            Length::new::<millimeter>(0.0),
        );
        let wvl = Length::new::<nanometer>(1053.0);
        let e = Energy::new::<joule>(1.0);
        let mut ray = Ray::new_collimated(pos, wvl, e).unwrap();
        assert_eq!(ray.valid(), true);
        ray.valid = false;
        assert_eq!(ray.valid(), false);
    }
    #[test]
    fn set_valid() {
        let pos = Point3::new(
            Length::new::<millimeter>(1.0),
            Length::new::<millimeter>(2.0),
            Length::new::<millimeter>(0.0),
        );
        let wvl = Length::new::<nanometer>(1053.0);
        let e = Energy::new::<joule>(1.0);
        let mut ray = Ray::new_collimated(pos, wvl, e).unwrap();
        ray.set_invalid();
        assert_eq!(ray.valid(), false);
    }
    #[test]
    fn refractive_index() {
        let wvl = Length::new::<nanometer>(1053.0);
        let energy = Energy::new::<joule>(1.0);
        let mut ray = Ray::new(
            Point3::new(Length::zero(), Length::zero(), Length::zero()),
            Vector3::z(),
            wvl,
            energy,
        )
        .unwrap();
        ray.refractive_index = 2.0;
        assert_eq!(ray.refractive_index(), 2.0);
    }
    #[test]
    fn set_refractive_index() {
        let wvl = Length::new::<nanometer>(1053.0);
        let energy = Energy::new::<joule>(1.0);
        let mut ray = Ray::new(
            Point3::new(Length::zero(), Length::zero(), Length::zero()),
            Vector3::z(),
            wvl,
            energy,
        )
        .unwrap();
        assert!(ray.set_refractive_index(f64::NAN).is_err());
        assert!(ray.set_refractive_index(f64::INFINITY).is_err());
        assert!(ray.set_refractive_index(0.99).is_err());
        assert!(ray.set_refractive_index(1.0).is_ok());
        assert!(ray.set_refractive_index(2.0).is_ok());
        assert_eq!(ray.refractive_index, 2.0);
    }
    #[test]
    fn propagate_along_z() {
        let wvl = Length::new::<nanometer>(1053.0);
        let energy = Energy::new::<joule>(1.0);
        let mut ray = Ray::new(
            Point3::new(Length::zero(), Length::zero(), Length::zero()),
            Vector3::z(),
            wvl,
            energy,
        )
        .unwrap();
        assert!(ray
            .propagate_along_z(Length::new::<millimeter>(1.0))
            .is_ok());
        assert_eq!(
            ray.pos_hist,
            vec![Point3::new(Length::zero(), Length::zero(), Length::zero())]
        );
        ray.propagate_along_z(Length::new::<millimeter>(1.0))
            .unwrap();
        assert_eq!(
            ray.pos_hist,
            vec![
                Point3::new(Length::zero(), Length::zero(), Length::zero()),
                Point3::new(
                    Length::zero(),
                    Length::zero(),
                    Length::new::<millimeter>(1.0)
                )
            ]
        );
        assert_eq!(ray.wavelength(), wvl);
        assert_eq!(ray.energy(), energy);
        assert_eq!(ray.dir, Vector3::z());
        assert_eq!(
            ray.position(),
            Point3::new(
                Length::zero(),
                Length::zero(),
                Length::new::<millimeter>(2.0)
            )
        );
        assert_eq!(ray.path_length(), Length::new::<millimeter>(2.0));
        ray.propagate_along_z(Length::new::<millimeter>(2.0))
            .unwrap();

        assert_eq!(
            ray.position(),
            Point3::new(
                Length::zero(),
                Length::zero(),
                Length::new::<millimeter>(4.0)
            )
        );
        assert_eq!(
            ray.pos_hist,
            vec![
                Point3::new(Length::zero(), Length::zero(), Length::zero()),
                Point3::new(
                    Length::zero(),
                    Length::zero(),
                    Length::new::<millimeter>(1.0)
                ),
                Point3::new(
                    Length::zero(),
                    Length::zero(),
                    Length::new::<millimeter>(2.0)
                )
            ]
        );
        ray.propagate_along_z(Length::new::<millimeter>(-5.0))
            .unwrap();

        assert_eq!(
            ray.position(),
            Point3::new(
                Length::zero(),
                Length::zero(),
                Length::new::<millimeter>(-1.0)
            )
        );
        assert_eq!(
            ray.pos_hist,
            vec![
                Point3::new(Length::zero(), Length::zero(), Length::zero()),
                Point3::new(
                    Length::zero(),
                    Length::zero(),
                    Length::new::<millimeter>(1.0)
                ),
                Point3::new(
                    Length::zero(),
                    Length::zero(),
                    Length::new::<millimeter>(2.0)
                ),
                Point3::new(
                    Length::zero(),
                    Length::zero(),
                    Length::new::<millimeter>(4.0)
                )
            ]
        );
        let mut ray = Ray::new(
            Point3::new(Length::zero(), Length::zero(), Length::zero()),
            Vector3::new(0.0, 1.0, 1.0),
            wvl,
            energy,
        )
        .unwrap();
        let _ = ray.propagate_along_z(Length::new::<millimeter>(1.0));
        assert_eq!(
            ray.position(),
            Point3::new(
                Length::zero(),
                Length::new::<millimeter>(1.0),
                Length::new::<millimeter>(1.0)
            )
        );
        let _ = ray.propagate_along_z(Length::new::<millimeter>(2.0));

        assert_eq!(
            ray.position(),
            Point3::new(
                Length::zero(),
                Length::new::<millimeter>(3.0),
                Length::new::<millimeter>(3.0)
            )
        );
        let mut ray = Ray::new(
            Point3::new(Length::zero(), Length::zero(), Length::zero()),
            Vector3::y(),
            wvl,
            energy,
        )
        .unwrap();
        assert!(ray
            .propagate_along_z(Length::new::<millimeter>(1.0))
            .is_err());
    }
    #[test]
    fn propagate_along_z_refractive_index() {
        let wvl = Length::new::<nanometer>(1053.0);
        let energy = Energy::new::<joule>(1.0);
        let mut ray = Ray::new(
            Point3::new(Length::zero(), Length::zero(), Length::zero()),
            Vector3::z(),
            wvl,
            energy,
        )
        .unwrap();
        ray.set_refractive_index(2.0).unwrap();
        ray.propagate_along_z(Length::new::<millimeter>(1.0))
            .unwrap();
        assert_eq!(ray.wavelength(), wvl);
        assert_eq!(ray.energy(), energy);
        assert_eq!(ray.dir, Vector3::z());
        assert_eq!(
            ray.position(),
            Point3::new(
                Length::zero(),
                Length::zero(),
                Length::new::<millimeter>(1.0)
            )
        );
        assert_eq!(ray.path_length(), Length::new::<millimeter>(2.0));
    }
    #[test]
    fn refract_paraxial_wrong_params() {
        let wvl = Length::new::<nanometer>(1053.0);
        let e = Energy::new::<joule>(1.0);
        let mut ray = Ray::new_collimated(
            Point3::new(Length::zero(), Length::zero(), Length::zero()),
            wvl,
            e,
        )
        .unwrap();
        assert!(ray
            .refract_paraxial(Length::new::<millimeter>(0.0))
            .is_err());
        assert!(ray
            .refract_paraxial(Length::new::<millimeter>(f64::NAN))
            .is_err());
        assert!(ray
            .refract_paraxial(Length::new::<millimeter>(f64::INFINITY))
            .is_err());
        assert!(ray
            .refract_paraxial(Length::new::<millimeter>(f64::NEG_INFINITY))
            .is_err());
    }
    #[test]
    fn refract_paraxial_on_axis() {
        let wvl = Length::new::<nanometer>(1053.0);
        let e = Energy::new::<joule>(1.0);
        let pos: Point3<Length> = Point3::origin();
        let ray = Ray::new_collimated(pos, wvl, e).unwrap();
        let ray_dir = ray.dir;
        let mut refracted_ray = ray.clone();
        refracted_ray
            .refract_paraxial(Length::new::<millimeter>(100.0))
            .unwrap();
        assert_eq!(refracted_ray.pos, pos);
        assert_eq!(refracted_ray.dir, ray.dir);
        assert_eq!(refracted_ray.e, e);
        assert_eq!(refracted_ray.wvl, wvl);
        assert_eq!(refracted_ray.path_length, Length::zero());

        let mut refracted_ray = ray.clone();
        refracted_ray
            .refract_paraxial(Length::new::<millimeter>(-100.0))
            .unwrap();
        assert_eq!(refracted_ray.pos, pos);
        assert_eq!(refracted_ray.dir, ray_dir);
        assert_eq!(refracted_ray.e, e);
        assert_eq!(refracted_ray.wvl, wvl);
        assert_eq!(refracted_ray.path_length, Length::zero());
    }
    #[test]
    fn refract_paraxial_collimated() {
        let wvl = Length::new::<nanometer>(1053.0);
        let e = Energy::new::<joule>(1.0);
        let pos = Point3::new(
            Length::new::<millimeter>(1.0),
            Length::new::<millimeter>(2.0),
            Length::new::<millimeter>(0.0),
        );

        let mut ray = Ray::new_collimated(pos, wvl, e).unwrap();
        ray.refract_paraxial(Length::new::<millimeter>(100.0))
            .unwrap();
        assert_eq!(ray.pos, pos);
        let test_ray_dir = Vector3::new(-1.0, -2.0, 100.0) / 100.0;
        assert_abs_diff_eq!(ray.dir.x, test_ray_dir.x);
        assert_abs_diff_eq!(ray.dir.y, test_ray_dir.y);
        assert_abs_diff_eq!(ray.dir.z, test_ray_dir.z);

        let mut ray = Ray::new_collimated(pos, wvl, e).unwrap();
        ray.refract_paraxial(Length::new::<millimeter>(-100.0))
            .unwrap();
        assert_eq!(ray.pos, pos);
        let test_ray_dir = Vector3::new(1.0, 2.0, 100.0) / 100.0;
        assert_abs_diff_eq!(ray.dir.x, test_ray_dir.x);
        assert_abs_diff_eq!(ray.dir.y, test_ray_dir.y);
        assert_abs_diff_eq!(ray.dir.z, test_ray_dir.z);

        let pos = Point3::new(
            Length::zero(),
            Length::new::<millimeter>(10.0),
            Length::zero(),
        );
        let mut ray = Ray::new_collimated(pos, wvl, e).unwrap();
        ray.refract_paraxial(Length::new::<millimeter>(10.0))
            .unwrap();
        assert_abs_diff_eq!(
            ray.path_length.get::<millimeter>(),
            -1.0 * (f64::sqrt(200.0) - 10.0),
            epsilon = 10.0 * f64::EPSILON
        );
        let pos = Point3::new(
            Length::zero(),
            Length::new::<millimeter>(100.0),
            Length::zero(),
        );
        let mut ray = Ray::new_collimated(pos, wvl, e).unwrap();
        ray.refract_paraxial(Length::new::<millimeter>(100.0))
            .unwrap();
        assert_eq!(ray.pos, pos);
        let test_ray_dir = Vector3::new(0.0, -100.0, 100.0) / 100.0;
        assert_abs_diff_eq!(ray.dir, test_ray_dir);
    }
    #[test]
    fn refract_paraxial_recollimate() {
        let wvl = Length::new::<nanometer>(1053.0);
        let e = Energy::new::<joule>(1.0);
        let pos = Point3::new(
            Length::zero(),
            Length::new::<millimeter>(100.0),
            Length::new::<millimeter>(100.0),
        );
        let dir = Vector3::new(0.0, 1.0, 1.0);
        let mut ray = Ray::new(pos, dir, wvl, e).unwrap();

        ray.refract_paraxial(Length::new::<millimeter>(100.0))
            .unwrap();
        assert_eq!(ray.pos, pos);
        assert_eq!(ray.dir, Vector3::z());

        let dir = Vector3::new(0.0, -1.0, 1.0);
        let mut ray = Ray::new(pos, dir, wvl, e).unwrap();
        ray.refract_paraxial(Length::new::<millimeter>(-100.0))
            .unwrap();
        assert_eq!(ray.pos, pos);
        assert_eq!(ray.dir, Vector3::z());
    }
    #[test]
    fn refract_on_plane_collimated() {
        let position = Point3::origin();
        let wvl = Length::new::<nanometer>(1054.0);
        let e = Energy::new::<joule>(1.0);
        let mut ray = Ray::new_collimated(position, wvl, e).unwrap();
        let plane_z_pos = Length::new::<millimeter>(10.0);
        let s = Plane::new(plane_z_pos).unwrap();
        assert!(ray.refract_on_surface(&s, 0.9).is_err());
        assert!(ray.refract_on_surface(&s, f64::NAN).is_err());
        assert!(ray.refract_on_surface(&s, f64::INFINITY).is_err());
        ray.refract_on_surface(&s, 1.5).unwrap();
        assert_eq!(
            ray.pos,
            Point3::new(
                Length::zero(),
                Length::zero(),
                Length::new::<millimeter>(10.0)
            )
        );
        assert_eq!(ray.refractive_index, 1.5);
        assert_eq!(ray.dir, Vector3::z());
        assert_eq!(ray.pos_hist, vec![Point3::origin()]);
        assert_eq!(ray.path_length(), plane_z_pos);
        let position = Point3::new(
            Length::zero(),
            Length::new::<millimeter>(1.0),
            Length::zero(),
        );
        let mut ray = Ray::new_collimated(position, wvl, e).unwrap();
        ray.refract_on_surface(&s, 1.5).unwrap();
        assert_eq!(
            ray.pos,
            Point3::new(
                Length::zero(),
                Length::new::<millimeter>(1.0),
                Length::new::<millimeter>(10.0)
            )
        );
        assert_eq!(ray.dir, Vector3::z());
        assert_eq!(ray.path_length, plane_z_pos);
    }
    #[test]
    fn refract_on_surface_non_intersecting() {
        let position = Point3::new(
            Length::zero(),
            Length::new::<millimeter>(0.0),
            Length::zero(),
        );
        let direction = Vector3::new(0.0, 0.0, -1.0);
        let wvl = Length::new::<nanometer>(1054.0);
        let e = Energy::new::<joule>(1.0);
        let mut ray = Ray::new(position, direction, wvl, e).unwrap();
        let s = Plane::new(Length::new::<millimeter>(10.0)).unwrap();
        ray.refract_on_surface(&s, 1.5).unwrap();
        assert_eq!(
            ray.pos,
            Point3::new(Length::zero(), Length::zero(), Length::zero())
        );
        assert_eq!(ray.dir, direction);
        assert_eq!(ray.refractive_index, 1.0);
        assert_eq!(ray.path_length, Length::zero());
    }
    #[test]
    fn refract_on_plane_non_collimated() {
        let position = Point3::origin();
        let direction = Vector3::new(0.0, 1.0, 1.0);
        let wvl = Length::new::<nanometer>(1054.0);
        let e = Energy::new::<joule>(1.0);
        let mut ray = Ray::new(position, direction, wvl, e).unwrap();
        let plane_z_pos = Length::new::<millimeter>(10.0);
        let s = Plane::new(plane_z_pos).unwrap();
        assert!(ray.refract_on_surface(&s, 0.9).is_err());
        assert!(ray.refract_on_surface(&s, f64::NAN).is_err());
        assert!(ray.refract_on_surface(&s, f64::INFINITY).is_err());
        ray.refract_on_surface(&s, 1.0).unwrap();
        assert_eq!(
            ray.pos,
            Point3::new(
                Length::zero(),
                Length::new::<millimeter>(10.0),
                Length::new::<millimeter>(10.0)
            )
        );
        assert_eq!(ray.dir[0], 0.0);
        assert_abs_diff_eq!(ray.dir[1], direction.normalize()[1]);
        assert_abs_diff_eq!(ray.dir[2], direction.normalize()[2]);
        assert_abs_diff_eq!(ray.path_length.value, 2.0_f64.sqrt() * plane_z_pos.value);
        let mut ray = Ray::new(position, direction, wvl, e).unwrap();
        ray.refract_on_surface(&s, 1.5).unwrap();
        assert_eq!(
            ray.pos,
            Point3::new(
                Length::zero(),
                Length::new::<millimeter>(10.0),
                Length::new::<millimeter>(10.0)
            )
        );
        assert_eq!(ray.dir[0], 0.0);
        assert_abs_diff_eq!(ray.dir[1], 0.4714045207910317);
        assert_abs_diff_eq!(ray.dir[2], 0.8819171036881969);
        let direction = Vector3::new(1.0, 0.0, 1.0);
        let mut ray = Ray::new(position, direction, wvl, e).unwrap();
        ray.refract_on_surface(&s, 1.5).unwrap();
        assert_eq!(
            ray.pos,
            Point3::new(
                Length::new::<millimeter>(10.0),
                Length::zero(),
                Length::new::<millimeter>(10.0)
            )
        );
        assert_eq!(ray.dir[0], 0.4714045207910317);
        assert_abs_diff_eq!(ray.dir[1], 0.0);
        assert_abs_diff_eq!(ray.dir[2], 0.8819171036881969);
    }
    #[test]
    fn refract_on_surface_total_reflection() {
        let position = Point3::new(
            Length::zero(),
            Length::new::<millimeter>(0.0),
            Length::zero(),
        );
        let direction = Vector3::new(0.0, 2.0, 1.0);
        let wvl = Length::new::<nanometer>(1054.0);
        let e = Energy::new::<joule>(1.0);
        let mut ray = Ray::new(position, direction, wvl, e).unwrap();
        ray.set_refractive_index(1.5).unwrap();
        let s = Plane::new(Length::new::<millimeter>(10.0)).unwrap();
        let reflected = ray.refract_on_surface(&s, 1.0).unwrap();
        assert!(reflected.is_none());
        assert_eq!(
            ray.pos,
            Point3::new(
                Length::zero(),
                Length::new::<millimeter>(20.0),
                Length::new::<millimeter>(10.0)
            )
        );
        let test_reflect = Vector3::new(0.0, 2.0, -1.0).normalize();
        assert_abs_diff_eq!(ray.dir[0], test_reflect[0]);
        assert_abs_diff_eq!(ray.dir[1], test_reflect[1]);
        assert_abs_diff_eq!(ray.dir[2], test_reflect[2]);
    }
    #[test]
    #[ignore = "reenable later"]
    fn filter_energy() {
        let position = Point3::new(
            Length::zero(),
            Length::new::<millimeter>(1.0),
            Length::zero(),
        );
        let wvl = Length::new::<nanometer>(1054.0);
        let mut ray = Ray::new_collimated(position, wvl, Energy::new::<joule>(1.0)).unwrap();
        let _ = ray.filter_energy(&FilterType::Constant(0.3)).unwrap();
        assert_eq!(
            ray.pos,
            Point3::new(
                Length::zero(),
                Length::new::<millimeter>(1.0),
                Length::zero()
            )
        );
        assert_eq!(ray.dir, Vector3::z());
        assert_eq!(ray.wvl, wvl);
        assert_eq!(ray.e, Energy::new::<joule>(0.3));
        let mut ray = Ray::new_collimated(position, wvl, Energy::new::<joule>(1.0)).unwrap();
        assert!(ray.filter_energy(&FilterType::Constant(-0.1)).is_err());
        let mut ray = Ray::new_collimated(position, wvl, Energy::new::<joule>(1.0)).unwrap();
        assert!(ray.filter_energy(&FilterType::Constant(1.1)).is_err());
    }
    #[test]
    #[ignore = "reenable later"]
    fn filter_spectrum() {
        let position = Point3::new(
            Length::zero(),
            Length::new::<millimeter>(1.0),
            Length::zero(),
        );
        let e_1j = Energy::new::<joule>(1.0);
        let mut ray = Ray::new_collimated(position, Length::new::<nanometer>(502.0), e_1j).unwrap();
        let mut spec_path = PathBuf::from(env!("CARGO_MANIFEST_DIR"));
        spec_path.push("files_for_testing/spectrum/test_filter.csv");
        let s = Spectrum::from_csv(spec_path.to_str().unwrap()).unwrap();
        let filter = FilterType::Spectrum(s);
        let _ = ray.filter_energy(&filter).unwrap();
        assert_eq!(ray.e, e_1j);
        assert_eq!(ray.pos, ray.pos);
        assert_eq!(ray.dir, ray.dir);
        assert_eq!(ray.wvl, ray.wvl);
        assert_eq!(ray.path_length, ray.path_length);
        assert_eq!(ray.pos_hist, ray.pos_hist);
        let mut ray = Ray::new_collimated(position, Length::new::<nanometer>(500.0), e_1j).unwrap();
        let _ = ray.filter_energy(&filter).unwrap();
        assert_eq!(ray.energy(), Energy::new::<joule>(0.0));
        let mut ray = Ray::new_collimated(position, Length::new::<nanometer>(501.5), e_1j).unwrap();
        let _ = ray.filter_energy(&filter).unwrap();
        assert!(abs_diff_eq!(
            ray.energy().get::<joule>(),
            0.5,
            epsilon = 300.0 * f64::EPSILON
        ));
        let mut ray = Ray::new_collimated(position, Length::new::<nanometer>(506.0), e_1j).unwrap();
        assert!(ray.filter_energy(&filter).is_err());
    }
    #[test]
    fn split_by_ratio() {
        let mut ray = Ray::new_collimated(
            Point3::new(Length::zero(), Length::zero(), Length::zero()),
            Length::new::<nanometer>(1054.0),
            Energy::new::<joule>(1.0),
        )
        .unwrap();
        assert!(ray.split(&SplittingConfig::Ratio(1.1)).is_err());
        assert!(ray.split(&SplittingConfig::Ratio(-0.1)).is_err());
        let split_ray = ray.split(&SplittingConfig::Ratio(0.1)).unwrap();
        assert_eq!(ray.energy(), Energy::new::<joule>(0.1));
        assert_eq!(split_ray.energy(), Energy::new::<joule>(0.9));
        assert_eq!(ray.position(), split_ray.position());
        assert_eq!(ray.dir, split_ray.dir);
        assert_eq!(ray.wavelength(), split_ray.wavelength());
    }
    #[test]
    fn split_by_spectrum() {
        let mut ray = Ray::new_collimated(
            Point3::new(Length::zero(), Length::zero(), Length::zero()),
            Length::new::<nanometer>(1000.0),
            Energy::new::<joule>(1.0),
        )
        .unwrap();
        let spectrum = generate_filter_spectrum(
            Length::new::<nanometer>(500.0)..Length::new::<nanometer>(1500.0),
            Length::new::<nanometer>(1.0),
            &spectrum_helper::FilterType::ShortPassStep {
                cut_off: Length::new::<nanometer>(1000.0),
            },
        )
        .unwrap();
        let splitting_config = SplittingConfig::Spectrum(spectrum);
        let split_ray = ray.split(&splitting_config).unwrap();
        assert_eq!(ray.energy(), Energy::new::<joule>(0.0));
        assert_eq!(split_ray.energy(), Energy::new::<joule>(1.0));
        let mut ray = Ray::new_collimated(
            Point3::new(Length::zero(), Length::zero(), Length::zero()),
            Length::new::<nanometer>(1001.0),
            Energy::new::<joule>(1.0),
        )
        .unwrap();
        let split_ray = ray.split(&splitting_config).unwrap();
        assert_eq!(ray.energy(), Energy::zero());
        assert_eq!(split_ray.energy(), Energy::new::<joule>(1.0));
        let mut ray = Ray::new_collimated(
            Point3::new(Length::zero(), Length::zero(), Length::zero()),
            Length::new::<nanometer>(999.0),
            Energy::new::<joule>(1.0),
        )
        .unwrap();
        let split_ray = ray.split(&&splitting_config).unwrap();
        assert_eq!(ray.energy(), Energy::new::<joule>(1.0));
        assert_eq!(split_ray.energy(), Energy::zero());
    }
    #[test]
    fn split_by_spectrum_fail() {
        let mut ray = Ray::new_collimated(
            Point3::new(Length::zero(), Length::zero(), Length::zero()),
            Length::new::<nanometer>(1501.0),
            Energy::new::<joule>(1.0),
        )
        .unwrap();
        let spectrum = generate_filter_spectrum(
            Length::new::<nanometer>(500.0)..Length::new::<nanometer>(1500.0),
            Length::new::<nanometer>(1.0),
            &spectrum_helper::FilterType::ShortPassStep {
                cut_off: Length::new::<nanometer>(1000.0),
            },
        )
        .unwrap();
        assert!(ray.split(&SplittingConfig::Spectrum(spectrum)).is_err());
    }
    #[test]
    fn position_history_in_mm_test() {
        let mut ray = Ray::new(
            Point3::new(Length::zero(), Length::zero(), Length::zero()),
            Vector3::new(0., 1., 2.),
            Length::new::<nanometer>(1053.),
            Energy::new::<joule>(1.),
        )
        .unwrap();

        let _ = ray.propagate_along_z(Length::new::<millimeter>(1.));
        let _ = ray.propagate_along_z(Length::new::<millimeter>(2.));

        let pos_hist_comp = MatrixXx3::from_vec(
            vec![0., 0., 0., 0., 0.5, 1.5, 0., 1., 3.]
                .iter()
                .map(|x| Length::new::<millimeter>(*x))
                .collect::<Vec<Length>>(),
        );

        let pos_hist = ray.position_history();
        for (row, row_calc) in izip!(pos_hist_comp.row_iter(), pos_hist.row_iter()) {
            assert_eq!(row[0], row_calc[0]);
            assert_eq!(row[1], row_calc[1]);
            assert_eq!(row[2], row_calc[2]);
        }
    }
}<|MERGE_RESOLUTION|>--- conflicted
+++ resolved
@@ -134,6 +134,7 @@
     pub fn wavelength(&self) -> Length {
         self.wvl
     }
+    /// Adds a position to the position history of the ray.
     /// Adds a position to the position history of the ray.
     /// This is, for example, necessary for adding the position when the ray may be set invalid at an aperture.
     pub fn add_to_pos_hist(&mut self, pos: Point3<Length>) {
@@ -401,14 +402,10 @@
     };
     use approx::assert_abs_diff_eq;
     use itertools::izip;
-<<<<<<< HEAD
     use uom::si::{
         energy::joule,
         length::{millimeter, nanometer},
     };
-=======
-    use uom::si::{energy::joule, length::nanometer};
->>>>>>> e7d44349
     #[test]
     fn new() {
         let pos = Point3::new(
