<<<<<<< HEAD
use approx::relative_eq;
use nalgebra::{Point3, Vector2, Vector3};
use uom::si::f64::Length;

use crate::{
    error::{OpmResult, OpossumError},
    render::{Color, Render, Renderable, SDF},
    utils::geom_transformation::Isometry,
};
=======
//! Spherical surface
//!
//! This module implements a cylindrical surface with a given radius of curvature and a given position / alignment in 3D space.
use super::Surface;
use crate::radian;
use crate::ray::Ray;
use crate::utils::geom_transformation::Isometry;
use crate::{
    error::{OpmResult, OpossumError},
    meter,
};
use nalgebra::Vector3;
use nalgebra::{vector, Point3};
use num::Zero;
use roots::find_roots_quadratic;
use roots::Roots;
use uom::si::f64::Length;
>>>>>>> d5f1742b

#[derive(Debug)]
/// A spherical surface with its anchor point on the optical axis.
pub struct Cylinder {
    radius: Length,
<<<<<<< HEAD
    ///position of the center of the cylinder
    // base_pos: Point3<Length>,
    ///direction in which the cylinder is contructed
    // dir: Vector3<f64>,
    ///isometry of the cylinder that defines its orientation and position
=======
>>>>>>> d5f1742b
    isometry: Isometry,
}
impl Cylinder {
    /// Create a new [`Cylinder`] located at a given position.
    ///
    /// **Note**: The anchor point is not the center of the cylinder but a point on the cylinder surface.
    ///
    /// # Errors
    ///
    /// This function will return an error if any components of the `pos` are not finite or if the radius is not normal.
    pub fn new_from_position(radius: Length, pos: Point3<Length>) -> OpmResult<Self> {
        if !radius.is_normal() {
            return Err(OpossumError::Other(
                "radius of curvature must be != 0.0 and finite".into(),
            ));
        }
        let isometry = Isometry::new(
            Point3::new(pos.x, pos.y, pos.z + radius),
            radian!(0., 0., 0.),
        )?;
        Ok(Self { radius, isometry })
    }
    /// Create a new [`Cylinder`] located and oriented by the given [`Isometry`].
    ///
    /// **Note**: The anchor point is not the center of the cylinder but a point on the cylindric surface.
    ///
    /// # Errors
    ///
    /// This function will return an error if any components of the `pos` are not finite or if the radius is not normal.
    pub fn new(radius: Length, isometry: &Isometry) -> OpmResult<Self> {
        if !radius.is_normal() {
            return Err(OpossumError::Other(
                "radius of curvature must be != 0.0 and finite".into(),
            ));
        }
<<<<<<< HEAD
        let dir = dir.normalize();
        let isometry = Isometry::new_from_view(anchor_point, dir, Vector3::y());
        Ok(Self {
            length,
            radius,
            // base_pos: anchor_point,
            // dir,
            isometry,
        })
    }
}
// impl Surface for Cylinder {
//     fn calc_intersect_and_normal(&self, ray: &Ray) -> Option<(Point3<Length>, Vector3<f64>)> {
//         let ray_pos = Point3::new(
//             ray.position().x.get::<millimeter>(),
//             ray.position().y.get::<millimeter>(),
//             ray.position().z.get::<millimeter>(),
//         );
//         let base_p_vec = (self.base_pos - ray.position())
//             .iter()
//             .map(uom::si::f64::Length::get::<millimeter>)
//             .collect::<Vec<f64>>();
//         let base_p_vec = Vector3::new(base_p_vec[0], base_p_vec[1], base_p_vec[2]);
//         let a = ray.direction().cross(&self.dir).norm_squared() / 2.;
//         let b = -ray
//             .direction()
//             .cross(&self.dir)
//             .dot(&base_p_vec.cross(&self.dir));
//         let c = -self.radius.get::<millimeter>() * self.radius.get::<millimeter>() / 2.;

//         // Solve t of qudaratic equation
//         let roots = find_roots_quadratic(a, b, c);
//         let (intersection, normal_vec) = {
//             let distance = match roots {
//                 // no intersection
//                 Roots::No(_) => return None,
//                 // "just touching" intersection
//                 Roots::One(t) => {
//                     if t[0] >= 0.0 {
//                         t[0]
//                     } else {
//                         return None;
//                     }
//                 }
//                 // "regular" intersection
//                 Roots::Two(t) => {
//                     let real_t = f64::min(t[0], t[1]);
//                     if real_t.is_sign_negative() {
//                         // surface behind beam
//                         return None;
//                     }
//                     real_t
//                 }
//                 _ => unreachable!(),
//             };
//             let intersection = ray_pos + distance * ray.direction();
//             let signed_distance = self.dir.dot(&(ray.direction() * distance - base_p_vec));
//             let normal =
//                 (ray.direction() * distance - signed_distance * self.dir - base_p_vec).normalize();
//             (intersection, normal)
//         };

//         Some((
//             millimeter!(intersection.x, intersection.y, intersection.z),
//             normal_vec,
//         ))
//     }
//     fn set_isometry(&mut self, isometry: &Isometry) {
//         self.isometry = isometry.clone();
//     }
// }

impl Color for Cylinder {
    fn get_color(&self, _p: &Point3<f64>) -> Vector3<f64> {
        Vector3::<f64>::new(0.6, 0.5, 0.4)
=======
        let anchor_isometry = Isometry::new(
            Point3::new(Length::zero(), Length::zero(), radius),
            radian!(0., 0., 0.),
        )?;
        let isometry = isometry.append(&anchor_isometry);
        Ok(Self { radius, isometry })
    }
    /// Returns the center position of this [`Cylinder`]
    #[must_use]
    pub fn get_pos(&self) -> Point3<Length> {
        self.isometry.transform_point(&Point3::origin())
    }
}

impl Surface for Cylinder {
    fn calc_intersect_and_normal_do(&self, ray: &Ray) -> Option<(Point3<Length>, Vector3<f64>)> {
        let dir = ray.direction();
        let pos = vector![
            ray.position().x.value,
            ray.position().y.value,
            ray.position().z.value
        ];
        let radius = self.radius.value;
        // cylinder formula (at origin) with the non-curved direction oriented along the y axis
        // x^2 + z^2 = r^2
        //
        // insert ray (p: position, d: direction):
        // (p_x+t*d_x)^2 + (p_z+t*d_z)^2 - r^2 = 0
        // This translates into the qudratic equation
        // at^2 + bt + c = 0 with
        // a = d_x^2 + d_z^2
        // b = 2 (d_x * p_x + d_z *p_z )
        // c = p_x^2 + p_z^2 - r^2

        let a = dir.x.mul_add(dir.x, dir.z * dir.z);
        let b = 2.0 * dir.x.mul_add(pos.x, dir.z * pos.z);
        let c = radius.mul_add(-radius, pos.x.mul_add(pos.x, pos.z * pos.z));
        // Solve t of qudaratic equation
        let roots = find_roots_quadratic(a, b, c);
        let intersection_point = match roots {
            // no intersection
            Roots::No(_) => return None,
            // "just touching" intersection
            Roots::One(t) => {
                if t[0] >= 0.0 {
                    pos + t[0] * dir
                } else {
                    return None;
                }
            }
            // "regular" intersection
            Roots::Two(t) => {
                let real_t = if self.radius.is_sign_positive() {
                    // convex surface => use min t
                    f64::min(t[0], t[1])
                } else {
                    // concave surface => use max t
                    f64::max(t[0], t[1])
                };
                if real_t.is_sign_negative() {
                    // surface behind beam
                    return None;
                }
                pos + real_t * dir
            }
            _ => unreachable!(),
        };
        let mut normal_vector = intersection_point;
        // remove y component
        normal_vector.y = 0.0;
        normal_vector = normal_vector.normalize();
        if self.radius.is_sign_negative() {
            normal_vector *= -1.0;
        }
        Some((
            meter!(
                intersection_point.x,
                intersection_point.y,
                intersection_point.z
            ),
            normal_vector,
        ))
    }
    fn set_isometry(&mut self, isometry: &Isometry) {
        self.isometry = isometry.clone();
    }
    fn isometry(&self) -> &Isometry {
        &self.isometry
>>>>>>> d5f1742b
    }
}

#[cfg(test)]
mod test {
    use super::*;
    use crate::{joule, millimeter, nanometer};
    use approx::assert_abs_diff_eq;

    #[test]
    fn new() {
        let iso = Isometry::new_along_z(millimeter!(1.0)).unwrap();
        assert!(Cylinder::new(millimeter!(f64::NAN), &iso).is_err());
        assert!(Cylinder::new(millimeter!(f64::INFINITY), &iso).is_err());
        assert!(Cylinder::new(millimeter!(f64::NEG_INFINITY), &iso).is_err());

        let s = Cylinder::new(millimeter!(2.0), &iso).unwrap();
        assert_eq!(s.radius, millimeter!(2.0));
        assert_eq!(s.get_pos(), millimeter!(0.0, 0.0, 3.0));

        let s = Cylinder::new(millimeter!(-2.0), &iso).unwrap();
        assert_eq!(s.radius, millimeter!(-2.0));
        assert_eq!(s.get_pos(), millimeter!(0.0, 0.0, -1.0));
    }
    #[test]
    fn intersect_positive_on_axis() {
        let s = Cylinder::new_from_position(millimeter!(1.0), millimeter!(0.0, 0.0, 10.0)).unwrap();
        let ray = Ray::origin_along_z(nanometer!(1053.0), joule!(1.0)).unwrap();
        let (intersection_point, normal) = s.calc_intersect_and_normal(&ray).unwrap();
        assert_abs_diff_eq!(intersection_point.x.value, 0.0);
        assert_abs_diff_eq!(intersection_point.y.value, 0.0);
        assert_abs_diff_eq!(intersection_point.z.value, 0.01);
        assert_abs_diff_eq!(normal.x, 0.0);
        assert_abs_diff_eq!(normal.y, 0.0);
        assert_abs_diff_eq!(normal.z, -1.0);

        let ray = Ray::new_collimated(millimeter!(0.0, 1.0, 0.0), nanometer!(1053.0), joule!(1.0))
            .unwrap();
        let (intersection_point, normal) = s.calc_intersect_and_normal(&ray).unwrap();
        assert_abs_diff_eq!(intersection_point.x.value, 0.0);
        assert_abs_diff_eq!(intersection_point.y.value, 0.001);
        assert_abs_diff_eq!(intersection_point.z.value, 0.01);
        assert_abs_diff_eq!(normal.x, 0.0);
        assert_abs_diff_eq!(normal.y, 0.0);
        assert_abs_diff_eq!(normal.z, -1.0);
    }
    #[test]
    fn intersect_positive_on_axis_behind() {
        let ray = Ray::origin_along_z(nanometer!(1053.0), joule!(1.0)).unwrap();
        let s =
            Cylinder::new_from_position(millimeter!(1.0), millimeter!(0.0, 0.0, -10.0)).unwrap();
        assert_eq!(s.calc_intersect_and_normal(&ray), None);
        let s =
            Cylinder::new_from_position(millimeter!(-1.0), millimeter!(0.0, 0.0, -10.0)).unwrap();
        assert_eq!(s.calc_intersect_and_normal(&ray), None);
    }
    #[test]
    fn intersect_positive_collinear_no_intersect() {
        let s = Cylinder::new_from_position(millimeter!(1.0), millimeter!(0.0, 0.0, 10.0)).unwrap();
        let ray = Ray::new_collimated(millimeter!(1.1, 0.0, 0.0), nanometer!(1053.0), joule!(1.0))
            .unwrap();
        assert_eq!(s.calc_intersect_and_normal(&ray), None);
    }
    #[test]
    fn intersect_positive_collinear_touch() {
        let wvl = nanometer!(1053.0);
        let ray = Ray::new_collimated(millimeter!(1.0, 0.0, 0.0), wvl, joule!(1.0)).unwrap();
        let s = Cylinder::new_from_position(millimeter!(1.0), millimeter!(0.0, 0.0, 10.0)).unwrap();
        assert_eq!(
            s.calc_intersect_and_normal(&ray),
            Some((millimeter!(1.0, 0.0, 11.0), Vector3::x()))
        );
        let ray = Ray::new_collimated(millimeter!(-1.0, 0.0, 0.0), wvl, joule!(1.0)).unwrap();
        let (intersection_point, normal) = s.calc_intersect_and_normal(&ray).unwrap();
        assert_eq!(intersection_point.y, Length::zero());
        assert_abs_diff_eq!(intersection_point.x.value, -0.001);
        assert_abs_diff_eq!(
            intersection_point.z.value,
            0.011,
            epsilon = 1000.0 * f64::EPSILON
        );
        assert_abs_diff_eq!(normal.x, -1.0);
        assert_abs_diff_eq!(normal.y, 0.0);
        assert_abs_diff_eq!(normal.z, 0.0);
    }
    #[test]
    fn intersect_negative_on_axis() {
        let s =
            Cylinder::new_from_position(millimeter!(-1.0), millimeter!(0.0, 0.0, 10.0)).unwrap();
        let ray = Ray::origin_along_z(nanometer!(1053.0), joule!(1.0)).unwrap();
        let (intersection_point, normal) = s.calc_intersect_and_normal(&ray).unwrap();
        assert_abs_diff_eq!(intersection_point.x.value, 0.0);
        assert_abs_diff_eq!(intersection_point.y.value, 0.0);
        assert_abs_diff_eq!(intersection_point.z.value, 0.01);
        assert_abs_diff_eq!(normal.x, 0.0);
        assert_abs_diff_eq!(normal.y, 0.0);
        assert_abs_diff_eq!(normal.z, -1.0);
    }
}<|MERGE_RESOLUTION|>--- conflicted
+++ resolved
@@ -1,4 +1,3 @@
-<<<<<<< HEAD
 use approx::relative_eq;
 use nalgebra::{Point3, Vector2, Vector3};
 use uom::si::f64::Length;
@@ -8,38 +7,16 @@
     render::{Color, Render, Renderable, SDF},
     utils::geom_transformation::Isometry,
 };
-=======
-//! Spherical surface
-//!
-//! This module implements a cylindrical surface with a given radius of curvature and a given position / alignment in 3D space.
-use super::Surface;
-use crate::radian;
-use crate::ray::Ray;
-use crate::utils::geom_transformation::Isometry;
-use crate::{
-    error::{OpmResult, OpossumError},
-    meter,
-};
-use nalgebra::Vector3;
-use nalgebra::{vector, Point3};
-use num::Zero;
-use roots::find_roots_quadratic;
-use roots::Roots;
-use uom::si::f64::Length;
->>>>>>> d5f1742b
 
 #[derive(Debug)]
 /// A spherical surface with its anchor point on the optical axis.
 pub struct Cylinder {
     radius: Length,
-<<<<<<< HEAD
     ///position of the center of the cylinder
     // base_pos: Point3<Length>,
     ///direction in which the cylinder is contructed
     // dir: Vector3<f64>,
     ///isometry of the cylinder that defines its orientation and position
-=======
->>>>>>> d5f1742b
     isometry: Isometry,
 }
 impl Cylinder {
@@ -75,7 +52,16 @@
                 "radius of curvature must be != 0.0 and finite".into(),
             ));
         }
-<<<<<<< HEAD
+        if anchor_point.iter().any(|x| !x.is_finite()) {
+            return Err(OpossumError::Other(
+                "Position entries must be finite!".into(),
+            ));
+        }
+        if !length.is_finite() {
+            return Err(OpossumError::Other(
+                "length of cylinder must be finite!".into(),
+            ));
+        }
         let dir = dir.normalize();
         let isometry = Isometry::new_from_view(anchor_point, dir, Vector3::y());
         Ok(Self {
@@ -85,84 +71,6 @@
             // dir,
             isometry,
         })
-    }
-}
-// impl Surface for Cylinder {
-//     fn calc_intersect_and_normal(&self, ray: &Ray) -> Option<(Point3<Length>, Vector3<f64>)> {
-//         let ray_pos = Point3::new(
-//             ray.position().x.get::<millimeter>(),
-//             ray.position().y.get::<millimeter>(),
-//             ray.position().z.get::<millimeter>(),
-//         );
-//         let base_p_vec = (self.base_pos - ray.position())
-//             .iter()
-//             .map(uom::si::f64::Length::get::<millimeter>)
-//             .collect::<Vec<f64>>();
-//         let base_p_vec = Vector3::new(base_p_vec[0], base_p_vec[1], base_p_vec[2]);
-//         let a = ray.direction().cross(&self.dir).norm_squared() / 2.;
-//         let b = -ray
-//             .direction()
-//             .cross(&self.dir)
-//             .dot(&base_p_vec.cross(&self.dir));
-//         let c = -self.radius.get::<millimeter>() * self.radius.get::<millimeter>() / 2.;
-
-//         // Solve t of qudaratic equation
-//         let roots = find_roots_quadratic(a, b, c);
-//         let (intersection, normal_vec) = {
-//             let distance = match roots {
-//                 // no intersection
-//                 Roots::No(_) => return None,
-//                 // "just touching" intersection
-//                 Roots::One(t) => {
-//                     if t[0] >= 0.0 {
-//                         t[0]
-//                     } else {
-//                         return None;
-//                     }
-//                 }
-//                 // "regular" intersection
-//                 Roots::Two(t) => {
-//                     let real_t = f64::min(t[0], t[1]);
-//                     if real_t.is_sign_negative() {
-//                         // surface behind beam
-//                         return None;
-//                     }
-//                     real_t
-//                 }
-//                 _ => unreachable!(),
-//             };
-//             let intersection = ray_pos + distance * ray.direction();
-//             let signed_distance = self.dir.dot(&(ray.direction() * distance - base_p_vec));
-//             let normal =
-//                 (ray.direction() * distance - signed_distance * self.dir - base_p_vec).normalize();
-//             (intersection, normal)
-//         };
-
-//         Some((
-//             millimeter!(intersection.x, intersection.y, intersection.z),
-//             normal_vec,
-//         ))
-//     }
-//     fn set_isometry(&mut self, isometry: &Isometry) {
-//         self.isometry = isometry.clone();
-//     }
-// }
-
-impl Color for Cylinder {
-    fn get_color(&self, _p: &Point3<f64>) -> Vector3<f64> {
-        Vector3::<f64>::new(0.6, 0.5, 0.4)
-=======
-        let anchor_isometry = Isometry::new(
-            Point3::new(Length::zero(), Length::zero(), radius),
-            radian!(0., 0., 0.),
-        )?;
-        let isometry = isometry.append(&anchor_isometry);
-        Ok(Self { radius, isometry })
-    }
-    /// Returns the center position of this [`Cylinder`]
-    #[must_use]
-    pub fn get_pos(&self) -> Point3<Length> {
-        self.isometry.transform_point(&Point3::origin())
     }
 }
 
@@ -240,7 +148,6 @@
     }
     fn isometry(&self) -> &Isometry {
         &self.isometry
->>>>>>> d5f1742b
     }
 }
 
