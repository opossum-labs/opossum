//! Parabolic surface
//!
//! This module implements a parabolic surface with a given focal length and a given z position on the optical axis.

use crate::{
    error::{OpmResult, OpossumError},
    meter,
    utils::geom_transformation::Isometry,
};
use nalgebra::{vector, Point3, Vector3};
use roots::{find_roots_quadratic, Roots};
use uom::si::f64::Length;

use super::geo_surface::GeoSurface;

#[derive(Clone, Debug)]
/// A parabolic surface with a given focal length and a given z position on the optical axis.
pub struct Parabola {
    focal_length: Length,
    isometry: Isometry,
}

impl Parabola {
    /// Create a new [`Parabola`] located and oriented by the given [`Isometry`].
    ///
    /// **Note**: A positive focal length leads to a parabolic surface with its "opening" towards the positive z axis.
    ///
    /// # Errors
    ///
    /// This function will return an error if the focal length is 0.0 or not finite.
    pub fn new(focal_length: Length, isometry: &Isometry) -> OpmResult<Self> {
        if !focal_length.is_normal() {
            return Err(OpossumError::Other(
                "focal length must be != 0.0 and finite".into(),
            ));
        }
        Ok(Self {
            focal_length,
            isometry: isometry.clone(),
        })
    }
}

impl GeoSurface for Parabola {
    fn calc_intersect_and_normal_do(
        &self,
        ray: &crate::ray::Ray,
    ) -> Option<(Point3<Length>, Vector3<f64>)> {
        let dir = ray.direction();
        let pos = vector![
            ray.position().x.value,
            ray.position().y.value,
            ray.position().z.value
        ];
        let f_length = self.focal_length.value;
        // parabola formula (at origin)
        // x^2 + y^2 - 4fz = 0
        //
        // insert ray (p: position, d: direction):
        // (p_x+t*d_x)^2 + (p_y+t*d_y)^2 - 4f*(p_z+t*d_z) = 0
        // This translates into the qudratic equation
        // at^2 + bt + c = 0 with
        // a = d_x^2+d_y^2
        // b = 2* (p_x*d_x + p_y*d_y - 2*f*d_z)
        // c = p_x^2 + p_y^2 - 4f*p_z
        let a = dir.x.mul_add(dir.x, dir.y * dir.y);
        let b = 2. * (2. * f_length).mul_add(-dir.z, pos.x.mul_add(dir.x, pos.y * dir.y));
        let c = (4. * f_length).mul_add(-pos.z, pos.x.mul_add(pos.x, pos.y * pos.y));
        // Solve t of qudaratic equation
        let roots = find_roots_quadratic(a, b, c);
        let intersection_point = match roots {
            // no intersection
            Roots::No(_) => return None,
            // "just touching" intersection
            Roots::One(t) => {
                if t[0] >= 0.0 {
                    pos + t[0] * dir
                } else {
                    return None;
                }
            }
            // "regular" intersection
            Roots::Two(t) => {
                let real_t = if self.focal_length.is_sign_negative() {
                    // concave surface => use max t
                    f64::max(t[0], t[1])
                } else {
                    // convex surface => use min t
                    f64::min(t[0], t[1])
                };
                if real_t.is_sign_negative() {
                    // surface behind beam
                    return None;
                }
                pos + real_t * dir
            }
            _ => unreachable!(),
        };
        // calc surface normal
        // calculate grad F(x,y,z) =(2 * p_x, 2 * p_y, 4 * f)
        let normal_vector = vector![intersection_point.x, intersection_point.y, -2. * f_length];
        Some((
            meter!(
                intersection_point.x,
                intersection_point.y,
                intersection_point.z
            ),
            normal_vector,
        ))
    }
    fn isometry(&self) -> &Isometry {
        &self.isometry
    }
    fn set_isometry(&mut self, isometry: &Isometry) {
        self.isometry = isometry.clone();
    }
}

#[cfg(test)]
mod test {
    use super::Parabola;
    use crate::{
        joule, meter, nanometer, ray::Ray, surface::geo_surface::GeoSurface,
        utils::geom_transformation::Isometry,
    };
    use core::f64;
    use nalgebra::vector;
    #[test]
    fn new() {
        assert!(Parabola::new(meter!(0.0), &Isometry::identity()).is_err());
        assert!(Parabola::new(meter!(f64::NAN), &Isometry::identity()).is_err());
        assert!(Parabola::new(meter!(f64::INFINITY), &Isometry::identity()).is_err());
        assert!(Parabola::new(meter!(f64::NEG_INFINITY), &Isometry::identity()).is_err());
    }
    #[test]
    fn intersect() {
        let parabola = Parabola::new(meter!(1.0), &Isometry::identity()).unwrap();
        let ray = Ray::new_collimated(meter!(-1.0, -1.0, -10.0), nanometer!(1000.0), joule!(1.0))
            .unwrap();
        let intersection = parabola.calc_intersect_and_normal_do(&ray).unwrap();
        assert_eq!(intersection.0, meter!(-1., -1., 0.5));
        assert_eq!(intersection.1, vector![-1., -1., -2.]);
    }
    #[test]
    fn intersect_ray_through_focus_concave() {
        let parabola = Parabola::new(meter!(-1.0), &Isometry::identity()).unwrap();
        let direction = vector![0.0, 1.0, 1. - 0.25];
        let ray = Ray::new(
            meter!(0.0, 0.0, -1.0),
            direction,
            nanometer!(1000.0),
            joule!(1.0),
        )
        .unwrap();
        assert!(parabola.calc_intersect_and_normal_do(&ray).is_some());
    }
    // #[test]
    // fn intersect_ray_through_focus_convex() {
    //     let parabola = Parabola::new(meter!(1.0), &Isometry::identity()).unwrap();
    //     let direction = vector![0.0, 0.05, -1.];
    //     let ray = Ray::new(
    //         meter!(0.0, 0.0, 1.0),
    //         direction,
    //         nanometer!(1000.0),
    //         joule!(1.0),
    //     )
    //     .unwrap();
    //     assert!(parabola.calc_intersect_and_normal_do(&ray).is_some());
    // }
<<<<<<< HEAD
=======
    #[test]
    fn intersect_ray_through_focus_convex() {
        let parabola = Parabola::new(meter!(1.0), &Isometry::identity()).unwrap();
        let direction = vector![0.0, 0.5, 2.];
        let ray = Ray::new(
            meter!(0.0, -0.5, -1.0),
            direction,
            nanometer!(1000.0),
            joule!(1.0),
        )
        .unwrap();
        assert!(parabola.calc_intersect_and_normal_do(&ray).is_some());
    }
>>>>>>> a389c6a3
    #[test]
    fn intersect_touching() {
        let parabola = Parabola::new(meter!(1.0), &Isometry::identity()).unwrap();
        let direction = vector![0.0, 1.0, 0.0];
        let ray = Ray::new(
            meter!(0.0, -1.0, 0.0),
            direction,
            nanometer!(1000.0),
            joule!(1.0),
        )
        .unwrap();
        let (i_point, r_point) = parabola.calc_intersect_and_normal_do(&ray).unwrap();
        assert_eq!(i_point.x, meter!(0.0));
        assert_eq!(i_point.y, meter!(0.0));
        assert_eq!(i_point.z, meter!(0.0));
        assert_eq!(r_point.normalize(), vector!(0.0, 0.0, -1.0));
    }
    #[test]
    fn intersect_not() {
        let parabola = Parabola::new(meter!(1.0), &Isometry::identity()).unwrap();
        let direction = vector![0.0, 1.0, 0.0];
        let ray = Ray::new(
            meter!(0.0, -1.0, -1.0),
            direction,
            nanometer!(1000.0),
            joule!(1.0),
        )
        .unwrap();
        assert!(parabola.calc_intersect_and_normal_do(&ray).is_none());

        let direction = vector![0.0, 0.0, -1.0];
        let ray = Ray::new(
            meter!(0.0, 0.0, -1.0),
            direction,
            nanometer!(1000.0),
            joule!(1.0),
        )
        .unwrap();
        assert!(parabola.calc_intersect_and_normal_do(&ray).is_none());
    }
    #[test]
    fn isometry() {
        let parabola = Parabola::new(meter!(1.0), &Isometry::identity()).unwrap();
        assert_eq!(
            parabola.isometry(),
            &Isometry::new_along_z(meter!(0.0)).unwrap()
        );
    }
    #[test]
    fn set_isometry() {
        let mut parabola = Parabola::new(meter!(1.0), &Isometry::identity()).unwrap();
        parabola.set_isometry(&Isometry::new_along_z(meter!(0.5)).unwrap());
        assert_eq!(
            parabola.isometry(),
            &Isometry::new_along_z(meter!(0.5)).unwrap()
        );
    }
}<|MERGE_RESOLUTION|>--- conflicted
+++ resolved
@@ -167,8 +167,6 @@
     //     .unwrap();
     //     assert!(parabola.calc_intersect_and_normal_do(&ray).is_some());
     // }
-<<<<<<< HEAD
-=======
     #[test]
     fn intersect_ray_through_focus_convex() {
         let parabola = Parabola::new(meter!(1.0), &Isometry::identity()).unwrap();
@@ -182,7 +180,6 @@
         .unwrap();
         assert!(parabola.calc_intersect_and_normal_do(&ray).is_some());
     }
->>>>>>> a389c6a3
     #[test]
     fn intersect_touching() {
         let parabola = Parabola::new(meter!(1.0), &Isometry::identity()).unwrap();
