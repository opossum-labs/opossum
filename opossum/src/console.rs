--- conflicted
+++ resolved
@@ -357,233 +357,4 @@
             PathBuf::from("./files_for_testing/CLI")
         );
     }
-<<<<<<< HEAD
-    #[test]
-    fn create_prompt_str_test() {
-        assert_eq!(
-            create_prompt_str("f", "test_str\r\n").unwrap(),
-            "test_str\r\nPlease insert path to optical-setup-description file:\n"
-        );
-        assert_eq!(
-            create_prompt_str("a", "test_str\r\n").unwrap(),
-            "test_str\r\ne for energy analysis\nr for ray-tracing analysis\n"
-        );
-        assert_eq!(create_prompt_str("r", "test_str\r\n").unwrap(), "test_str\r\nPlease insert a report directory or nothing to select the same directory as the optical-setup file\n");
-        assert!(create_prompt_str("invalid_flag", "").is_err());
-    }
-    #[test]
-    fn intro_test() {
-        let intro = create_intro();
-        assert_eq!(intro, "                                                            .:^
-                                             ::   ......:::^^^^:.. .:.
-                    :!?Y55YJ?!^.          ..:^^^^^^^^^^^^^^^^^^^^^^^^^^:..
-                 .5#&&&&&&&&&&&&#P7.  .:^^^^^^^^^^^^^^^^^^^^^^^^^^^^^^^^^^^^:..     :!J5PGGBBGPY!:
-                ~&&&&#GGB#&&&&&&&&&&P?^^^^^^^^^^^^^^^^^^^^^^^^^^^^^^^^^^^^^^^^^^^!P#&&&&&&&&&&&&&&B!
-                B&&&&&#G5YY5GB&&&&&&&&B7^^:^^^^^^^^^^^^^^^^^^^^^^^^^^^^^^^^^:^!P&&&&&&&&&&##B#&&&&&&J
-                B&&&&&&&&BBG5?7JPB&&&&&&#PJ!^^^^^^^^^^^^^^^^^^^^^^^^^^^^:^~!JP&&&&&&#BP5YJJYPB&&&&&&#
-                ^&&&&&&&&5!!J5Y^:^~5&&&&&&&&BP?~^^^^^^^^^^^^^^^^^^^^:^~75G#&&&&&&&P77J5PB#&&&&&&&&&&B
-                 !&&&&BPPGP~::^^^!JG&&&&&&&&&&&#P7^^^^^^^^^^^^^^^^^~JG#&&&&&&&&&&B^^?J7J#&&&&&&&&&&&:
-                  .P&&#BG55YY5PG#&&&&&&&&&&&&&&&&&G!^^^^^^^^^^^^^!P#&&&&&&&&&&&&&&?:^^?5G#&&&&&&&&#:
-                    ^G&&&&&&&&&&&&&&&&&&&&&&&&&&&&&&J^^^^^^^^^^^Y#&&&&&&&&&&&&&&&&#~:^7G#&&&&&&&#J
-                      :Y#&&&&&&&&&&&&&&&&&&&&&&&&&&&&5^^^^^^^^^P&&&&&&&&&&&&&&&&&&&B7Y&&&&&&&&#?.
-                         ^YB#&&&&&&&&&&&&&&&&&&&&&&&&&J^^^^^^^P&&&&&&&&&&&&&&&&&&&&&&&&&&&&#5^
-                            :#&&&&&&&&&&&&&&&&&&&&&&&&&7^^^^:J&&&&&&&&&&&&&&&&&&&&&&&&&&B?^
-                            ~&&&&&&&&&&#5?777YG#&&&&&&&B^^^^~#&&&&&&&&#BGPGB#&&&&&&&&&&&B
-                            5&&&&&&&&&&~ . ~J~.:?#&&&&&&5::^G&&&&&&&P~:.7~...~P&&&&&&&&&&7
-                            G&&&&&&&&&&Y....!Y7^ ?&&&&&&&57P&&&&&&&P....!PJ^. ?&&&&&&&&&&P
-                            P&&&&&&&&&&&?...  ~~.P&&&&&&&&&&&&&&&&&G..... :5:J&&&&&&&&&&&B.
-                            7&&&&&&&&&&&&P!:::^?B&&&&&&&&&&&&&&&&&&&G!:....!G&&&&&&&&&&&&P^^^:.
-                      .::^^^^G&&&&&&&&&&&&&&#&&&&&&&&&&&&&&&&&&&&&&&&&#BGG#&&&&&&&&&&&&&#~^^^^^^:.
-                   .:^^^^^^^^~G&&&&&&&&&&&&&&&&&&&&&&&&&&&&&&&&&&&&&&&&&&&&&&&&&&&&&&&&B!^^^^^^^^^:.
-             .^~~^!!~^^^^^^^^^^J#&&&&&&&&&&&&&&&&&&&&&&&&&&&&&&&&&&&&&&&&&&&&&&&&&&&&#Y^^^^^^^^^^^^^.
-          .JGB##BBBBBG57~^^^^^^:^J#&&&&&&&&&&&&&&&&&&&&&&&&&&&&&&&&&&&&&&&&&&&&&&&&#5~:^^^^^^^^^^^^!!.
-         7&&#BP55GBBBBBBGGPPPPP5?^^JB&&&&&&&&&&&&&&&&&&&&&&&&&&&&&&&&&&&&&&&&&&&&G7^:^!!7?J?7!!7J5GBBBP?.
-        ^&PY7~JPBBBGPBBBBBBBBBBB#Y^. ^P&&&&&&&&&&&&&&&&&&&&&&&&&&&&&&&&&&&&&&&&G^  ^JPBBBBBBBBBBBBBBBBB#B7
-        ..   ^G##B5J5BBBGGBBBBBBBP^    :G&&&&&&&&&&&&&&&&&&&&&&&&&&&&&&&&&&&&G^   !PBBBGBBBBGBBBGBBBBGBBB#P.
-     .::::.  P&#Y~7YBBBBYGBBBGBBBG~     :P&&&&&&&&&&&&&&&&&&&&&&&&&&&&&&&&&&5.   :G&#B55BBBPJGBBB5BBBBPPG#&#:    .....
-  ^YGBBGGBBB5#?   !G&#GP5P###5PB##7 :JGBBGG#&&&&&&&&&&&&&&&&&&&&&&&&&&&&&&BGGBGJ.:&&PPP5B#BYJ5BBB5!5B#&P5GBB5   !BBBBB
- YBB5^.   :?BBP:  :&&B!  :P&&PPP#&7?BBP~.   :G&&&&&&&&&&&&&&&&&&&&&&&&&&P.   7BBP.Y::BB5#&G^.?B&#P  :J#&#BBJ    GBGBBB
-YBB5        !BBG  .BBB^    ~&BBP.7JBBP        7&&&&&&&&&&&&&&&&&&&&&&&&#Y~:.        :BBGY#.   7&#G.  :BBP?BB:  ?BB~GBB
-BBB!        .BBB^  PBB5???J5BBG^  5BB?         G#&&&&&&&######&&&&&&#?!YGBBBBGY!.   :BBG      .##G.  :BBY GB5 .BBJ.BBB
-GBB?        .BBB:  PBBPYYYJJ7^    YBBY        .GBBG#&&#BBBBBBBB#&&#Y.    .:^!YBBB^  :BBG      :BBG   :BB5 !BB~JBB..BBB
-~BBB~      .5BBY   PBB~           :BBB!      .YBB5 .P&PPBBBBBB5G&&. 7GG?      YBBY  .BBB:     ~BBG   :BB5  PBBBB? .BBB
- :5B#P?!!75BBG7    PB#~            :5B#GJ!!7YB#G?    BBB#####&###J  .5B#P?!!75BBP.   !BBBY7!7YBBG^   :#B5  ~BBBG. .BBB
-   .!J5PP5Y7^      ?JY:              .~J5PP5Y7^      5BB#&@@&#5~.     :!Y5PP5Y7^      .~J5PPP5?~.    .JJ7   ?JY~   JJJ
-                                                      7PGBBBGPJ~.
-                                                         .^!?5BBB!
-                                                    ^55J      !BBG
-                                                     5BBP!^:^7GBB!
-                                                      ^JPBBBBG5?.
-                          Opossum - Open-source Optics Simulation System and Unified Modeler                           \n")
-    }
-    #[test]
-    fn try_from_args_test() {
-        let path_valid = "./files_for_testing/CLI/opticscenery.opm".to_owned();
-        let part_args = PartialArgs {
-            file_path: Some(path_valid.clone()),
-            analyzer: Some("e".to_owned()),
-            report_directory: Some("".to_owned()),
-        };
-
-        let args = Args {
-            file_path: PathBuf::from(path_valid.clone()),
-            analyzer: AnalyzerType::Energy,
-            report_directory: PathBuf::from(get_parent_dir(&PathBuf::from(path_valid.clone()))),
-        };
-
-        let args_from = Args::try_from(part_args).unwrap();
-
-        assert_eq!(args.file_path, args_from.file_path);
-        assert_eq!(args.analyzer, args_from.analyzer);
-        assert_eq!(args.report_directory, args_from.report_directory);
-
-        let part_args = PartialArgs {
-            file_path: Some(path_valid.clone()),
-            analyzer: Some("e".to_owned()),
-            report_directory: Some("./files_for_testing/".to_owned()),
-        };
-
-        let args = Args {
-            file_path: PathBuf::from(path_valid.clone()),
-            analyzer: AnalyzerType::Energy,
-            report_directory: PathBuf::from("./files_for_testing/"),
-        };
-        let args_from = Args::try_from(part_args).unwrap();
-        assert_eq!(args.report_directory, args_from.report_directory);
-    }
-
-    #[test]
-    fn get_args_test() {
-        let correct_file_path = b"./files_for_testing/CLI/opticscenery.opm\r\n";
-        let analyzer_energy_str = b"e\r\n";
-        let analyzer_ray_str = b"r\r\n";
-        let report_directory_path1 = b"./files_for_testing/\r\n";
-
-        let mut writer = Vec::new();
-        let mut reader = BufReader::new(&correct_file_path[..]);
-        let file_path1 = get_args(
-            eval_file_path_input,
-            Some("./files_for_testing/CLI/opticscenery.opm"),
-            "f",
-            &mut reader,
-            &mut writer,
-        )
-        .unwrap();
-        let file_path_str1 = file_path1.to_str().unwrap();
-        assert_eq!(file_path_str1, "./files_for_testing/CLI/opticscenery.opm");
-
-        let mut reader = BufReader::new(&correct_file_path[..]);
-        let file_path2 = get_args(
-            eval_file_path_input,
-            Some("./files_for_testing/CLI/not_an_opticscenery.opm"),
-            "f",
-            &mut reader,
-            &mut writer,
-        )
-        .unwrap();
-        let file_path_str2 = file_path2.to_str().unwrap();
-        println!("{file_path_str2}");
-
-        let mut reader = BufReader::new(&correct_file_path[..]);
-        let file_path3 =
-            get_args(eval_file_path_input, None, "f", &mut reader, &mut writer).unwrap();
-        let file_path_str3 = file_path3.to_str().unwrap();
-        assert_eq!(file_path_str3, "./files_for_testing/CLI/opticscenery.opm");
-
-        let mut reader = BufReader::new(&analyzer_energy_str[..]);
-        let analyzer1 = get_args(
-            eval_analyzer_input,
-            Some("e"),
-            "a",
-            &mut reader,
-            &mut writer,
-        )
-        .unwrap();
-        assert_eq!(analyzer1, AnalyzerType::Energy);
-
-        let mut reader = BufReader::new(&analyzer_ray_str[..]);
-        let analyzer2 = get_args(
-            eval_analyzer_input,
-            Some("r"),
-            "a",
-            &mut reader,
-            &mut writer,
-        )
-        .unwrap();
-        assert_eq!(analyzer2, AnalyzerType::RayTrace(RayTraceConfig::default()));
-
-        let mut reader = BufReader::new(&analyzer_ray_str[..]);
-        let analyzer2 = get_args(
-            eval_analyzer_input,
-            Some("not_an_analyzer"),
-            "a",
-            &mut reader,
-            &mut writer,
-        )
-        .unwrap();
-        assert_eq!(analyzer2, AnalyzerType::RayTrace(RayTraceConfig::default()));
-
-        let mut reader = BufReader::new(&analyzer_ray_str[..]);
-        let analyzer3 = get_args(eval_analyzer_input, None, "a", &mut reader, &mut writer).unwrap();
-        assert_eq!(analyzer3, AnalyzerType::RayTrace(RayTraceConfig::default()));
-
-        let mut reader = BufReader::new(&report_directory_path1[..]);
-        let report_path1 = get_args(
-            eval_report_directory_input,
-            None,
-            "a",
-            &mut reader,
-            &mut writer,
-        )
-        .unwrap();
-        let report_path_str1 = report_path1.to_str().unwrap();
-        assert_eq!(report_path_str1, "./files_for_testing/");
-
-        let mut reader = BufReader::new(&report_directory_path1[..]);
-        let report_path2 = get_args(
-            eval_report_directory_input,
-            Some("./files_for_testing/"),
-            "a",
-            &mut reader,
-            &mut writer,
-        )
-        .unwrap();
-        let report_path_str2 = report_path2.to_str().unwrap();
-        assert_eq!(report_path_str2, "./files_for_testing/");
-
-        let mut reader = BufReader::new(&report_directory_path1[..]);
-        let report_path3 = get_args(
-            eval_report_directory_input,
-            Some("./files_for_not_testing/"),
-            "a",
-            &mut reader,
-            &mut writer,
-        )
-        .unwrap();
-        let report_path_str3 = report_path3.to_str().unwrap();
-        assert_eq!(report_path_str3, "./files_for_testing/");
-    }
-
-    #[test]
-    fn parser_test() {
-        let arg_vec = vec![
-            "opossum",
-            "-f",
-            "./files_for_testing/CLI/opticscenery.opm",
-            "-a",
-            "e",
-            "-r",
-            "./files_for_testing/",
-        ];
-        let part_args = PartialArgs::parse_from(arg_vec);
-        let fpath = part_args.file_path.unwrap();
-        let analyzer = part_args.analyzer.unwrap();
-        let r_dir = part_args.report_directory.unwrap();
-
-        assert_eq!(fpath, "./files_for_testing/CLI/opticscenery.opm");
-        assert_eq!(analyzer, "e");
-        assert_eq!(r_dir, "./files_for_testing/");
-    }
-=======
->>>>>>> dec06d78
 }