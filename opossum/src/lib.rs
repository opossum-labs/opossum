//! ![OPOSSUM logo][opossum_logo]
//!
//! This is the documentation for the **OPOSSUM** software package. **OPOSSUM** stands for
//! **Op**en-source **O**ptics **S**imulation **S**oftware and **U**nified **M**odeler.
//!
#![cfg_attr(feature = "doc-images",
cfg_attr(all(),
doc = ::embed_doc_image::embed_image!("opossum_logo", "logo/Logo_text.svg")))]
#![cfg_attr(
    not(feature = "doc-images"),
    doc = "**Doc images not enabled**. Compile with feature `doc-images` and Rust version >= 1.54 \
           to enable."
)]
#![allow(clippy::module_name_repetitions)]

#[cfg(feature = "bevy")]
pub mod bevy_main;
#[cfg(feature = "bevy")]
pub mod bevy_scene;
#[cfg(feature = "bevy")]
mod scenery_bevy_data;

pub mod analyzers;
pub mod aperture;
pub mod console;
pub mod dottable;
pub mod energy_distributions;
pub mod error;
mod light;
pub mod lightdata;
pub mod nodes;
pub mod opm_document;
mod optic_graph;
mod optic_port;
pub mod optic_ports;
pub mod optic_ref;
mod optic_senery_rsc;
pub mod optical;
pub mod plottable;
mod port_map;
pub mod position_distributions;
pub mod properties;
pub mod ray;
pub mod rays;
pub mod refractive_index;
<<<<<<< HEAD
pub mod render;
// pub mod render;
pub mod geometry;
=======
pub mod spectral_distribution;
// pub mod render;
pub mod coatings;
>>>>>>> 7c00fcf0
pub mod reporter;
pub mod spectrum;
pub mod spectrum_helper;
pub mod surface;
pub mod utils;

pub use opm_document::OpmDocument;
pub use optic_senery_rsc::SceneryResources;

#[cfg(feature = "bevy")]
pub use scenery_bevy_data::SceneryBevyData;

use chrono::DateTime;
/// Return the version information of the currently built OPOSSUM executable.
///
/// This function returs a `String` which contains the current Git tag/hash combination as well as
/// the timestamp of this commit.
#[must_use]
pub fn get_version() -> String {
    let timestamp = DateTime::parse_from_rfc3339(env!("VERGEN_GIT_COMMIT_TIMESTAMP")).map_or_else(
        |_| String::from("invalid timestamp"),
        |timestamp| timestamp.format("%Y/%m/%d %H:%M").to_string(),
    );
    format!("{} ({})", env!("VERGEN_GIT_DESCRIBE"), timestamp)
}
#[cfg(test)]
mod test {
    use super::*;
    use regex::Regex;
    #[test]
    fn get_ver() {
        let version_string = get_version();
        let re = Regex::new(r"(.*) \(\d{4}/\d{2}/\d{2} \d{2}:\d{2}\)").unwrap();
        assert!(re.is_match(&version_string));
    }
}<|MERGE_RESOLUTION|>--- conflicted
+++ resolved
@@ -43,15 +43,11 @@
 pub mod ray;
 pub mod rays;
 pub mod refractive_index;
-<<<<<<< HEAD
+pub mod spectral_distribution;
 pub mod render;
 // pub mod render;
+pub mod coatings;
 pub mod geometry;
-=======
-pub mod spectral_distribution;
-// pub mod render;
-pub mod coatings;
->>>>>>> 7c00fcf0
 pub mod reporter;
 pub mod spectrum;
 pub mod spectrum_helper;
