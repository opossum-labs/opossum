--- conflicted
+++ resolved
@@ -66,14 +66,9 @@
 
 tinytemplate = "1"
 
-<<<<<<< HEAD
-bevy={ version="0", optional=true }
-bevy_flycam = { version= "0", optional =true }
-tessellation = "0.8.2"
-=======
 bevy={ version="0.14", optional=true }
 bevy_flycam = { version= "0.14", optional =true }
->>>>>>> 7c00fcf0
+tessellation = "0.8.2"
 triangulate = "0.2.0"
 spade = "2.12.0"
 
