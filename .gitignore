--- conflicted
+++ resolved
@@ -7,9 +7,5 @@
 # exclude OPOSSUM model files
 *.opm
 # include dot files in /files_for_testing/*
-<<<<<<< HEAD
 !/files_for_testing/**
-=======
-!/files_for_testing/**
-!/logo/**
->>>>>>> fa46239a
+!/logo/**