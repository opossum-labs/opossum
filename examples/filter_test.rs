use std::fs::File;
use std::io::Write;

use opossum::{
    analyzer::AnalyzerEnergy,
    error::OpossumError,
    lightdata::{DataEnergy, LightData},
<<<<<<< HEAD
    nodes::{BeamSplitter, EnergyMeter, FilterType, IdealFilter, Source, Spectrometer},
=======
    nodes::{BeamSplitter, FilterType, IdealFilter, Source, EnergyMeter, Spectrometer},
>>>>>>> ce3b2e72
    spectrum::{create_he_ne_spectrum, Spectrum},
    OpticScenery,
};

fn main() -> Result<(), OpossumError> {
    let mut scenery = OpticScenery::new();
    scenery.set_description("filter system demo");

    let i_s = scenery.add_node(Source::new(
        "Source",
        LightData::Energy(DataEnergy {
            spectrum: create_he_ne_spectrum(1.0),
        }),
    ));
    let i_bs = scenery.add_node(BeamSplitter::new(0.6).unwrap());
    let filter_spectrum = Spectrum::from_csv("NE03B.csv")?;
<<<<<<< HEAD
    let i_f = scenery.add_node(IdealFilter::new(FilterType::Spectrum(filter_spectrum))?);
    let i_d1 = scenery.add_node(EnergyMeter::new("Energy meter 1", opossum::nodes::Metertype::IdealEnergyMeter));
    let i_d2 = scenery.add_node(Spectrometer::default());
    let i_d3 = scenery.add_node(EnergyMeter::new("Energy meter 2", opossum::nodes::Metertype::IdealEnergyMeter));
=======
    let i_f = scenery.add_element(
        "Filter",
        IdealFilter::new(FilterType::Spectrum(filter_spectrum))?,
    );
    let i_d1 = scenery.add_element("Energy meter 1", EnergyMeter::default());
    let i_d2 = scenery.add_element("Spectrometer", Spectrometer::default());
    let i_d3 = scenery.add_element("Energy meter 2", EnergyMeter::default());
>>>>>>> ce3b2e72

    scenery.connect_nodes(i_s, "out1", i_bs, "input1")?;
    scenery.connect_nodes(i_bs, "out1_trans1_refl2", i_d1, "in1")?;
    scenery.connect_nodes(i_bs, "out2_trans2_refl1", i_f, "front")?;
    scenery.connect_nodes(i_f, "rear", i_d2, "in1")?;
    scenery.connect_nodes(i_d2, "out1", i_d3, "in1")?;

    let path = "src_detector.dot";
    let mut output = File::create(path).unwrap();
    write!(output, "{}", scenery.to_dot("")?).unwrap();

    scenery.report();
    println!("");
    let mut analyzer = AnalyzerEnergy::new(&scenery);
    print!("Analyze...");
    analyzer.analyze()?;
    println!("Sucessful");
    println!("");
    scenery.report();

    Ok(())
}<|MERGE_RESOLUTION|>--- conflicted
+++ resolved
@@ -5,11 +5,7 @@
     analyzer::AnalyzerEnergy,
     error::OpossumError,
     lightdata::{DataEnergy, LightData},
-<<<<<<< HEAD
     nodes::{BeamSplitter, EnergyMeter, FilterType, IdealFilter, Source, Spectrometer},
-=======
-    nodes::{BeamSplitter, FilterType, IdealFilter, Source, EnergyMeter, Spectrometer},
->>>>>>> ce3b2e72
     spectrum::{create_he_ne_spectrum, Spectrum},
     OpticScenery,
 };
@@ -26,20 +22,10 @@
     ));
     let i_bs = scenery.add_node(BeamSplitter::new(0.6).unwrap());
     let filter_spectrum = Spectrum::from_csv("NE03B.csv")?;
-<<<<<<< HEAD
     let i_f = scenery.add_node(IdealFilter::new(FilterType::Spectrum(filter_spectrum))?);
     let i_d1 = scenery.add_node(EnergyMeter::new("Energy meter 1", opossum::nodes::Metertype::IdealEnergyMeter));
     let i_d2 = scenery.add_node(Spectrometer::default());
     let i_d3 = scenery.add_node(EnergyMeter::new("Energy meter 2", opossum::nodes::Metertype::IdealEnergyMeter));
-=======
-    let i_f = scenery.add_element(
-        "Filter",
-        IdealFilter::new(FilterType::Spectrum(filter_spectrum))?,
-    );
-    let i_d1 = scenery.add_element("Energy meter 1", EnergyMeter::default());
-    let i_d2 = scenery.add_element("Spectrometer", Spectrometer::default());
-    let i_d3 = scenery.add_element("Energy meter 2", EnergyMeter::default());
->>>>>>> ce3b2e72
 
     scenery.connect_nodes(i_s, "out1", i_bs, "input1")?;
     scenery.connect_nodes(i_bs, "out1_trans1_refl2", i_d1, "in1")?;
