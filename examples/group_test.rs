use opossum::error::OpossumError;
use opossum::nodes::{BeamSplitter, Dummy, NodeGroup};
use opossum::OpticScenery;
use std::fs::File;
use std::io::Write;
fn main() -> Result<(), OpossumError> {
    let mut scenery = OpticScenery::new();
    scenery.set_description("Node Group test section".into());

    let mut group1 = NodeGroup::default();
    group1.expand_view(true);
    let g1_n1 = group1.add_node(Dummy::new("node1"));
    let g1_n2 = group1.add_node(BeamSplitter::default());
    group1.map_output_port(g1_n2, "out1_trans1_refl2", "out1")?;
    group1.connect_nodes(g1_n1, "rear", g1_n2, "input1")?;

<<<<<<< HEAD
    let mut nested_group = NodeGroup::default();
    let nested_g_n1 = nested_group.add_node(Dummy::new("node1_1"));
    let nested_g_n2 = nested_group.add_node(Dummy::new("node1_2"));
    nested_group.expand_view(true);
=======
    let mut nested_group = NodeGroup::new(); 
    let nested_g_n1 = nested_group.add_node(OpticNode::new("TFP1_g_nested_1", Dummy::default()));
    let nested_g_n2 = nested_group.add_node(OpticNode::new("TFP1_g_nested_2", Dummy::default()));
    nested_group.expand_view(false);
>>>>>>> ce3b2e72

    nested_group.connect_nodes(nested_g_n1, "rear", nested_g_n2, "front")?;
    nested_group.map_input_port(nested_g_n1, "front", "in1")?;
    nested_group.map_output_port(nested_g_n2, "rear", "out1")?;

    println!("{}", serde_yaml::to_string(&group1).unwrap());

    let nested_group_index = group1.add_node(nested_group);
    group1.connect_nodes(nested_group_index, "out1", g1_n1, "front")?;

    let mut group2: NodeGroup = NodeGroup::default();
    group2.expand_view(true);
    let g2_n1 = group2.add_node(Dummy::new("node2_1"));
    let g2_n2 = group2.add_node(Dummy::new("node2_2"));
    group2.map_input_port(g2_n1, "front", "in1")?;

    group2.connect_nodes(g2_n1, "rear", g2_n2, "front")?;

    let scene_g1 = scenery.add_node(group1);
    let scene_g2 = scenery.add_node(group2);
    // set_output_port
    scenery.connect_nodes(scene_g1, "out1", scene_g2, "in1")?;
    let path = "graph_group.dot";
    let mut output = File::create(path).unwrap();
    write!(output, "{}", scenery.to_dot("LR")?).unwrap();

    Ok(())
}<|MERGE_RESOLUTION|>--- conflicted
+++ resolved
@@ -14,17 +14,10 @@
     group1.map_output_port(g1_n2, "out1_trans1_refl2", "out1")?;
     group1.connect_nodes(g1_n1, "rear", g1_n2, "input1")?;
 
-<<<<<<< HEAD
     let mut nested_group = NodeGroup::default();
     let nested_g_n1 = nested_group.add_node(Dummy::new("node1_1"));
     let nested_g_n2 = nested_group.add_node(Dummy::new("node1_2"));
     nested_group.expand_view(true);
-=======
-    let mut nested_group = NodeGroup::new(); 
-    let nested_g_n1 = nested_group.add_node(OpticNode::new("TFP1_g_nested_1", Dummy::default()));
-    let nested_g_n2 = nested_group.add_node(OpticNode::new("TFP1_g_nested_2", Dummy::default()));
-    nested_group.expand_view(false);
->>>>>>> ce3b2e72
 
     nested_group.connect_nodes(nested_g_n1, "rear", nested_g_n2, "front")?;
     nested_group.map_input_port(nested_g_n1, "front", "in1")?;
