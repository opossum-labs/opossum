[package]
name = "opossum"
version = "0.2.0"
edition = "2021"
authors = [
  "Udo Eisenbarth <u.eisenbarth@gsi.de>",
  "Yannik Zobus <y.zobus@gsi.de>",
]
description = "Open-source Optics Simulation Software and Unified Modeler"
repository = "https://git.gsi.de/phelix/rust/opossum/"
license = "GPL-3.0-or-later"
keywords = ["laser", "optics", "physics", "simulation"]
categories = ["science", "simulation"]
publish = false
build = "build.rs"

[dependencies]
petgraph = { version = "0", features = ["serde-1"] } # the graph library
uom = "0"
serde = { version = "1" }
serde_derive = "1"
serde_yaml = "0"
serde_json = "1"

# for spectrum
ndarray = { version = "0", features = ["serde"] }
ndarray-stats = "0"
csv = "1"
plotters = "0"

<<<<<<< HEAD
approx = "0" # assert macros for comparison of floats with tolerance
clap = { version = "4", features = ["derive", "string"] } # command line argument parser
=======
approx = "0"                                     # assert macros for comparison of floats with tolerance
clap = { version = "4", features = ["derive"] }  # command line argument parser
>>>>>>> 7f54a140
rprompt = "2.0"
strum = { version = "0", features = ["derive"] }

uuid = { version = "1", features = ["v4", "fast-rng", "serde"] }

chrono = "0"

embed-doc-image = "0" # allows for embedded images in the rust API doc
[features]
doc-images = []

[build-dependencies]
# All features enabled
vergen = { version = "8", features = [
  "git",
  "gitcl",
] } # get git version infos compiled in binary<|MERGE_RESOLUTION|>--- conflicted
+++ resolved
@@ -28,13 +28,8 @@
 csv = "1"
 plotters = "0"
 
-<<<<<<< HEAD
 approx = "0" # assert macros for comparison of floats with tolerance
 clap = { version = "4", features = ["derive", "string"] } # command line argument parser
-=======
-approx = "0"                                     # assert macros for comparison of floats with tolerance
-clap = { version = "4", features = ["derive"] }  # command line argument parser
->>>>>>> 7f54a140
 rprompt = "2.0"
 strum = { version = "0", features = ["derive"] }
 
