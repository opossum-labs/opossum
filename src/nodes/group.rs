--- conflicted
+++ resolved
@@ -32,12 +32,7 @@
     expand_view: bool,
     input_port_map: HashMap<String, (NodeIndex, String)>,
     output_port_map: HashMap<String, (NodeIndex, String)>,
-<<<<<<< HEAD
     props: Properties,
-=======
-    /// declares wether the group is inverted or not
-    pub is_inverted: bool,
->>>>>>> ce3b2e72
 }
 
 fn create_default_props() -> Properties {
@@ -512,36 +507,6 @@
     pub fn expand_view(&mut self, expand_view: bool) {
         self.expand_view = expand_view;
     }
-<<<<<<< HEAD
-=======
-
-    /// downcasts this "OpticNode" with trait "OpicComponent" to its actual struct format "NodeGroup"
-    /// parameters:
-    /// - ref_node:     reference to the borrowed node of a graph
-    ///
-    /// Returns a reference to the NodeGroup struct
-    ///
-    /// Error, if the OpticNode can not be casted to the type of NodeGroup
-    fn cast_node_to_group<'a>(&self, ref_node: &'a OpticNode) -> Result<&'a NodeGroup> {
-        let node_boxed = ref_node.node();
-        let downcasted_node = node_boxed.downcast_ref::<NodeGroup>();
-
-        match downcasted_node {
-            Some(i) => Ok(i),
-            _ => Err(OpossumError::OpticScenery(
-                "can not cast OpticNode to specific type of NodeGroup!".into(),
-            )),
-        }
-    }
-
-    /// checks if the contained node is a group_node itself.
-    /// Returns true, if the node is a group
-    /// Returns false otherwise
-    fn check_if_group(&self, node_ref: &OpticNode) -> bool {
-        node_ref.node_type() == "group"
-    }
-
->>>>>>> ce3b2e72
     /// Creates the dot-format string which describes the edge that connects two nodes
     /// parameters:
     /// - end_node_idx:         NodeIndex of the node that should be connected
@@ -597,7 +562,6 @@
             parent_identifier, name, inv_string
         );
 
-<<<<<<< HEAD
         for node_idx in self.g.0.node_indices() {
             let node = self.g.0.node_weight(node_idx).unwrap();
             dot_string += &node.0.borrow().to_dot(
@@ -607,13 +571,6 @@
                 parent_identifier.clone(),
                 node.0.borrow().inverted(),
             )?;
-=======
-        for node_idx in self.g.node_indices() {
-            let node = self.g.node_weight(node_idx).unwrap();
-            dot_string += &node
-                .borrow()
-                .to_dot(&format!("{}", node_idx.index()), parent_identifier.clone(), rankdir)?;
->>>>>>> ce3b2e72
         }
         for edge in self.g.0.edge_indices() {
             let light: &Light = self.g.0.edge_weight(edge).unwrap();
@@ -671,13 +628,13 @@
         };
         let mut dot_str = format!("\t{} [\n\t\tshape=plaintext\n", parent_identifier);
         let mut indent_level = 2;
-        dot_str.push_str(&self.add_html_like_labels(
-            &node_name,
-            &mut indent_level,
-            _ports,
-            inverted,
-            rankdir
-        ));
+        // dot_str.push_str(&self.add_html_like_labels(
+        //     &node_name,
+        //     &mut indent_level,
+        //     _ports,
+        //     inverted,
+        //     rankdir
+        // ));
         Ok(dot_str)
     }
     fn invert_graph(&mut self) {
@@ -743,21 +700,23 @@
         name: &str,
         _ports: &OpticPorts,
         parent_identifier: String,
-<<<<<<< HEAD
-        inverted: bool,
-=======
-        rankdir: &str
->>>>>>> ce3b2e72
+        rankdir: bool
     ) -> Result<String> {
+        let is_inverted_prop=&self.props.get("inverted").unwrap().prop;
+        let is_inverted=if let Proptype::Bool(is_inverted)=is_inverted_prop {
+            is_inverted
+        } else { &false};
+
         let mut cloned_self = self.clone();
         if self.props.get_bool("inverted").unwrap().unwrap() {
             cloned_self.invert_graph();
         }
         if self.expand_view {
-            cloned_self.to_dot_expanded_view(node_index, name, inverted, parent_identifier, rankdir)
-        } else {
-            cloned_self.to_dot_collapsed_view(node_index, name, inverted, _ports, parent_identifier, rankdir)
-        }
+        //    cloned_self.to_dot_expanded_view(node_index, name, is_inverted, parent_identifier, rankdir)
+        } else {
+        //    cloned_self.to_dot_collapsed_view(node_index, name, is_inverted, _ports, parent_identifier, rankdir)
+        }
+        return Ok(String::new())
     }
 
     fn node_color(&self) -> &str {
