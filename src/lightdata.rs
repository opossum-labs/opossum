//! Data structures containing the light information flowing between [`Opticals`](crate::optical::Optical).
use serde_derive::{Deserialize, Serialize};
use std::fmt::Display;
use std::path::Path;
use uom::fmt::DisplayStyle::Abbreviation;
use uom::si::{energy::joule, f64::Energy};

use crate::plottable::Plottable;
use crate::properties::Proptype;
use crate::reporter::PdfReportable;
use crate::spectrum::Spectrum;

/// Data structure defining the light properties. The actuals data type used depends on the
/// [`AnalyzerType`](crate::analyzer::AnalyzerType). For example, an energy analysis ([`LightData::Energy`]) only
/// contains a [`Spectrum`] information, while a geometric analysis ([`LightData::Geometric]) constains a set of optical
/// ray data.
#[derive(Debug, Clone, Serialize, Deserialize, PartialEq)]
pub enum LightData {
    /// data type used for energy analysis.
    Energy(DataEnergy),
    /// data type used for geometric optics analysis (ray tracing)
    Geometric(DataGeometric),
    /// placeholder value for future Fourier optics analysis, nothing implementd yet.
    Fourier,
}
impl LightData {
    pub fn export(&self, file_path: &Path) {
        match self {
            LightData::Energy(d) => {
                d.to_plot(file_path).unwrap();
            }
            _ => println!("no export function defined for this type of LightData"),
        }
    }
}
impl Display for LightData {
    fn fmt(&self, f: &mut std::fmt::Formatter<'_>) -> std::fmt::Result {
        match self {
            LightData::Energy(e) => {
                let ef = Energy::format_args(joule, Abbreviation);
                write!(
                    f,
                    "Energy: {}",
                    ef.with(Energy::new::<joule>(e.spectrum.total_energy()))
                )
            }
            _ => write!(f, "No display defined for this type of LightData"),
        }
    }
}
#[derive(Debug, Clone, Serialize, Deserialize, PartialEq)]
pub struct DataEnergy {
    pub spectrum: Spectrum,
}
<<<<<<< HEAD
impl PdfReportable for DataEnergy {
    fn pdf_report(&self) -> genpdf::elements::LinearLayout {
        self.spectrum.pdf_report()
=======

impl Plottable for DataEnergy {
    fn to_plot(&self, file_path: &Path) -> crate::error::OpmResult<()> {
        self.spectrum.to_plot(file_path)
>>>>>>> 78d8cd87
    }
}
#[derive(Debug, Clone, Serialize, Deserialize, PartialEq)]
pub struct DataGeometric {
    _ray: i32,
}

impl From<Option<LightData>> for Proptype {
    fn from(value: Option<LightData>) -> Self {
        Proptype::LightData(value)
    }
}<|MERGE_RESOLUTION|>--- conflicted
+++ resolved
@@ -52,16 +52,14 @@
 pub struct DataEnergy {
     pub spectrum: Spectrum,
 }
-<<<<<<< HEAD
 impl PdfReportable for DataEnergy {
     fn pdf_report(&self) -> genpdf::elements::LinearLayout {
         self.spectrum.pdf_report()
-=======
-
+    }
+}
 impl Plottable for DataEnergy {
     fn to_plot(&self, file_path: &Path) -> crate::error::OpmResult<()> {
         self.spectrum.to_plot(file_path)
->>>>>>> 78d8cd87
     }
 }
 #[derive(Debug, Clone, Serialize, Deserialize, PartialEq)]
