--- conflicted
+++ resolved
@@ -1,4 +1,3 @@
-<<<<<<< HEAD
 use opossum::{console::{Args, PartialArgs}, error::OpossumError};
 use clap::Parser;
 type Result<T> = std::result::Result<T, OpossumError>;
@@ -13,20 +12,4 @@
 
     Ok(())
 
-=======
-use opossum::{console::{Args, PartialArgs}, error::OpossumError};
-use clap::Parser;
-type Result<T> = std::result::Result<T, OpossumError>;
-
-
-
-fn main() -> Result<()>{
-    let test = Args::try_from(PartialArgs::parse())?;
-
-    println!("file path: {}", test.file_path);
-    println!("analyzer: {}", test.analyzer);
-
-    Ok(())
-
->>>>>>> 6103dd04
 }