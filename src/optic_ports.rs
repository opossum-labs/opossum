<<<<<<< HEAD
use crate::{error::OpossumError, nodes::NodeGroup, optic_node::OpticNode};
use std::collections::HashSet;
=======
use crate::error::OpossumError;
use std::{collections::HashSet, fmt::Display};
>>>>>>> 73a1f3b8

/// Structure defining the optical ports (input / output terminals) of an [`OpticNode`](crate::optic_node::OpticNode).
#[derive(Default, Debug, Clone)]
pub struct OpticPorts {
    inputs: HashSet<String>,
    outputs: HashSet<String>,
    inverted: bool,
}

impl OpticPorts {
    pub fn new() -> Self {
        Self::default()
    }
    pub fn inputs(&self) -> Vec<String> {
        if self.inverted {
            self.outputs.clone().into_iter().collect::<Vec<String>>()
        } else {
            self.inputs.clone().into_iter().collect::<Vec<String>>()
        }
    }
    pub fn outputs(&self) -> Vec<String> {
        if self.inverted {
            self.inputs.clone().into_iter().collect::<Vec<String>>()
        } else {
            self.outputs.clone().into_iter().collect::<Vec<String>>()
        }
    }
    pub fn add_input(&mut self, name: &str) -> Result<Vec<String>, OpossumError> {
        if self.inputs.insert(name.into()) {
            Ok(self.inputs())
        } else {
            Err(OpossumError::OpticPort(format!(
                "input port with name {} already exists",
                name
            )))
        }
    }
    pub fn add_output(&mut self, name: &str) -> Result<Vec<String>, OpossumError> {
        if self.outputs.insert(name.into()) {
            Ok(self.outputs())
        } else {
            Err(OpossumError::OpticPort(format!(
                "output port with name {} already exists",
                name
            )))
        }
    }

    pub fn check_if_port_exists(&self, port_name: &str) -> bool{
        if self.inputs.contains(port_name) {
            true
        } else if self.outputs.contains(port_name) {
            true
        }
        else{
            false
        }
    }

    pub fn get_port(&self, port_name: &str, input_flag: bool)-> Result<String, OpossumError>{
        if input_flag & self.inputs.contains(port_name){
            Ok(self.inputs.get(port_name).unwrap().to_owned())
        }
        else if !input_flag & self.outputs.contains(port_name){
            Ok(self.outputs.get(port_name).unwrap().to_owned())
        }
        else{
            Err(OpossumError::OpticPort(format!(
                "a port with name {} does not exist",
                port_name
            )))
        }
    }

    pub fn set_port(&mut self, target_port: &str, src_node: &OpticNode, src_port: &str, input_flag: bool) -> Result<Vec<String>, OpossumError>{
        let mut port = self.get_port(target_port, input_flag).to_owned()?;
        port = src_node.name().to_owned() + src_port;
        
        if input_flag {
            self.inputs.remove(target_port);
            self.add_input(&port)?;
            Ok(self.outputs())
        } else {
            self.outputs.remove(target_port);
            self.add_output(&port)?;
            Ok(self.outputs())
        }
    }

    pub fn set_inverted(&mut self, inverted: bool) {
        self.inverted = inverted;
    }

    pub fn inverted(&self) -> bool {
        self.inverted
    }
}

<<<<<<< HEAD


=======
impl Display for OpticPorts {
    fn fmt(&self, f: &mut std::fmt::Formatter<'_>) -> std::fmt::Result {
        writeln!(f, "inputs:").unwrap();
        if !&self.inputs.is_empty() {
            let mut ports = self.inputs();
            ports.sort();
            for port in ports {
                writeln!(f, "  <{}>", port).unwrap();
            }
        } else {
            writeln!(f, "  None").unwrap();
        }
        writeln!(f, "output:").unwrap();
        if !&self.outputs.is_empty() {
            let mut ports = self.outputs();
            ports.sort();
            for port in ports {
                writeln!(f, "  <{}>", port).unwrap();
            }
        } else {
            writeln!(f, "  None").unwrap();
        }
        if self.inverted {
            writeln!(f, "ports are inverted").unwrap();
        }
        Ok(())
    }
}
>>>>>>> 73a1f3b8
#[cfg(test)]
mod test {
    use crate::optic_ports::OpticPorts;
    #[test]
    fn new() {
        let ports = OpticPorts::new();
        assert_eq!(ports.inputs.len(), 0);
        assert_eq!(ports.outputs.len(), 0);
        assert_eq!(ports.inverted, false);
    }
    #[test]
    fn add_input_ok() {
        let mut ports = OpticPorts::new();
        assert!(ports.add_input("Test").is_ok());
        assert_eq!(ports.inputs.len(), 1);
    }
    #[test]
    fn add_input_twice() {
        let mut ports = OpticPorts::new();
        assert_eq!(ports.add_input("Test").unwrap(), vec!["Test"]);
        assert!(ports.add_input("Test").is_err());
        assert_eq!(ports.inputs.len(), 1);
    }
    #[test]
    fn add_output_ok() {
        let mut ports = OpticPorts::new();
        assert_eq!(ports.add_output("Test").unwrap(), vec!["Test"]);
        assert_eq!(ports.outputs.len(), 1);
    }
    #[test]
    fn add_output_twice() {
        let mut ports = OpticPorts::new();
        assert!(ports.add_output("Test").is_ok());
        assert!(ports.add_output("Test").is_err());
        assert_eq!(ports.outputs.len(), 1);
    }
    #[test]
    fn inputs() {
        let mut ports = OpticPorts::new();
        ports.add_input("Test1").unwrap();
        ports.add_input("Test2").unwrap();
        ports.add_output("Test3").unwrap();
        ports.add_output("Test4").unwrap();
        let mut v = ports.inputs();
        v.sort();
        assert_eq!(v, vec!["Test1".to_string(), "Test2".to_string()]);
    }
    #[test]
    fn inputs_inverted() {
        let mut ports = OpticPorts::new();
        ports.set_inverted(true);
        ports.add_input("Test1").unwrap();
        ports.add_input("Test2").unwrap();
        ports.add_output("Test3").unwrap();
        ports.add_output("Test4").unwrap();
        let mut v = ports.inputs();
        v.sort();
        assert_eq!(v, vec!["Test3".to_string(), "Test4".to_string()]);
    }
    #[test]
    fn outputs() {
        let mut ports = OpticPorts::new();
        ports.add_input("Test1").unwrap();
        ports.add_input("Test2").unwrap();
        ports.add_output("Test3").unwrap();
        ports.add_output("Test4").unwrap();
        let mut v = ports.outputs();
        v.sort();
        assert_eq!(v, vec!["Test3".to_string(), "Test4".to_string()]);
    }
    #[test]
    fn outputs_inverted() {
        let mut ports = OpticPorts::new();
        ports.set_inverted(true);
        ports.add_input("Test1").unwrap();
        ports.add_input("Test2").unwrap();
        ports.add_output("Test3").unwrap();
        ports.add_output("Test4").unwrap();
        let mut v = ports.outputs();
        v.sort();
        assert_eq!(v, vec!["Test1".to_string(), "Test2".to_string()]);
    }
    #[test]
    fn set_inverted() {
        let mut ports = OpticPorts::new();
        ports.set_inverted(true);
        assert_eq!(ports.inverted, true);
    }
    #[test]
    fn inverted() {
        let mut ports = OpticPorts::new();
        ports.set_inverted(true);
        assert_eq!(ports.inverted(), true);
    }
    #[test]
    fn display_empty() {
        let ports = OpticPorts::new();
        assert_eq!(
            ports.to_string(),
            "inputs:\n  None\noutput:\n  None\n".to_owned()
        );
    }
    #[test]
    fn display_entries() {
        let mut ports = OpticPorts::new();
        ports.add_input("test1").unwrap();
        ports.add_input("test2").unwrap();
        ports.add_output("test3").unwrap();
        ports.add_output("test4").unwrap();
        assert_eq!(
            ports.to_string(),
            "inputs:\n  <test1>\n  <test2>\noutput:\n  <test3>\n  <test4>\n".to_owned()
        );
    }
    #[test]
    fn display_entries_inverted() {
        let mut ports = OpticPorts::new();
        ports.add_input("test1").unwrap();
        ports.add_input("test2").unwrap();
        ports.add_output("test3").unwrap();
        ports.add_output("test4").unwrap();
        ports.set_inverted(true);
        assert_eq!(
            ports.to_string(),
            "inputs:\n  <test3>\n  <test4>\noutput:\n  <test1>\n  <test2>\nports are inverted\n"
                .to_owned()
        );
    }
}<|MERGE_RESOLUTION|>--- conflicted
+++ resolved
@@ -1,10 +1,5 @@
-<<<<<<< HEAD
 use crate::{error::OpossumError, nodes::NodeGroup, optic_node::OpticNode};
-use std::collections::HashSet;
-=======
-use crate::error::OpossumError;
 use std::{collections::HashSet, fmt::Display};
->>>>>>> 73a1f3b8
 
 /// Structure defining the optical ports (input / output terminals) of an [`OpticNode`](crate::optic_node::OpticNode).
 #[derive(Default, Debug, Clone)]
@@ -103,10 +98,6 @@
     }
 }
 
-<<<<<<< HEAD
-
-
-=======
 impl Display for OpticPorts {
     fn fmt(&self, f: &mut std::fmt::Formatter<'_>) -> std::fmt::Result {
         writeln!(f, "inputs:").unwrap();
@@ -135,7 +126,6 @@
         Ok(())
     }
 }
->>>>>>> 73a1f3b8
 #[cfg(test)]
 mod test {
     use crate::optic_ports::OpticPorts;
