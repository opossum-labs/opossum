#![warn(missing_docs)]
//! Module for handling optical spectra
use crate::error::{OpmResult, OpossumError};
<<<<<<< HEAD
use crate::properties::Proptype;
use crate::reporter::PdfReportable;
=======
use crate::plottable::{self, Plottable};
>>>>>>> 78d8cd87
use csv::ReaderBuilder;
use image::{DynamicImage, RgbImage};
use itertools_num::linspace;
<<<<<<< HEAD
use plotters::backend::PixelFormat;
=======
use plotters::data::fitting_range;
>>>>>>> 78d8cd87
use plotters::prelude::*;
use serde_derive::{Deserialize, Serialize};
use serde_json::json;
use std::f64::consts::PI;
use std::fmt::{Debug, Display};
use std::fs::File;
use std::ops::Range;
use std::path::Path;
use uom::fmt::DisplayStyle::Abbreviation;
use uom::num_traits::Zero;
use uom::si::length::meter;
use uom::si::{f64::Length, length::nanometer};

/// Structure for handling spectral data.
///
/// This structure handles an array of values over a given wavelength range. Although the interface
/// is still limited, the structure is prepared for handling also non-equidistant wavelength slots.  
#[derive(Clone, Serialize, Deserialize, PartialEq)]
pub struct Spectrum {
    data: Vec<(f64, f64)>, // (wavelength in meters, data in 1/meters)
}
impl Spectrum {
    /// Create a new (empty) spectrum of a given wavelength range and (equidistant) resolution.
    ///
    /// # Errors
    ///
    /// This function will return an [`OpossumError::Spectrum`] if
    ///   - the wavelength range is not in ascending order
    ///   - the wavelength limits are not both positive
    ///   - the resolution is not positive
    pub fn new(range: Range<Length>, resolution: Length) -> OpmResult<Self> {
        if resolution <= Length::zero() {
            return Err(OpossumError::Spectrum("resolution must be positive".into()));
        }
        if range.start >= range.end {
            return Err(OpossumError::Spectrum(
                "wavelength range must be in ascending order and not empty".into(),
            ));
        }
        if range.start <= Length::zero() || range.end <= Length::zero() {
            return Err(OpossumError::Spectrum(
                "wavelength range limits must both be positive".into(),
            ));
        }
        let number_of_elements = ((range.end - range.start) / resolution).value.round() as usize;
        let lambdas: Vec<f64> = linspace::<f64>(
            range.start.get::<meter>(),
            (range.end - resolution).get::<meter>(),
            number_of_elements,
        )
        .collect();
        let data = lambdas.iter().map(|lambda| (*lambda, 0.0)).collect();
        Ok(Self { data })
    }
    /// Create a new [`Spectrum`] from a CSV (comma-separated values) file.
    ///
    /// Currently this function is relatively limited. The CSV file must have a specific format in
    /// order to be successfully parsed. It must be a file with two columns and `;` as separator.
    /// The first column corresponds to the wavelength in nm, the second columns represent values in
    /// percent. This file format corresponds to the CSV export format from an transmission (Excel) file
    /// as provided by Thorlabs.
    /// # Panics
    ///
    /// Panics if ???
    ///
    /// # Errors
    ///
    /// This function will return an [`OpossumError::Spectrum`] if
    ///   - the file path is not found or could not be read.
    ///   - the file is empty.
    ///   - the file could not be parsed.
    pub fn from_csv(path: &str) -> OpmResult<Self> {
        let file = File::open(path).map_err(|e| OpossumError::Spectrum(e.to_string()))?;
        let mut reader = ReaderBuilder::new()
            .has_headers(false)
            .delimiter(b';')
            .from_reader(file);
        let mut datas: Vec<(f64, f64)> = Vec::new();
        for record in reader.records() {
            let record = record.map_err(|e| OpossumError::Spectrum(e.to_string()))?;
            let lambda = record
                .get(0)
                .unwrap()
                .parse::<f64>()
                .map_err(|e| OpossumError::Spectrum(e.to_string()))?;
            let data = record
                .get(1)
                .unwrap()
                .parse::<f64>()
                .map_err(|e| OpossumError::Spectrum(e.to_string()))?;
            datas.push((lambda * 1.0E-9, data * 0.01)); // (nanometers -> meters, percent -> transmisison)
        }
        if datas.is_empty() {
            return Err(OpossumError::Spectrum(
                "no csv data was found in file".into(),
            ));
        }
        Ok(Self { data: datas })
    }
    fn lambda_vec(&self) -> Vec<f64> {
        self.data.iter().map(|data| data.0).collect()
    }
    /// Get a 1D vector of all y values.
    ///
    /// This is a convenience function for testing.
    pub fn data_vec(&self) -> Vec<f64> {
        self.data.iter().map(|data| data.1).collect()
    }
    /// Returns the wavelength range of this [`Spectrum`].
    pub fn range(&self) -> Range<Length> {
        Length::new::<meter>(self.data.first().unwrap().0)
            ..Length::new::<meter>(self.data.last().unwrap().0)
    }
    /// Returns the average wavelenth resolution of this [`Spectrum`].
    ///
    /// The function estimates the spectral resolution from the bandwidth divided by the number of points.
    pub fn average_resolution(&self) -> Length {
        let r = self.range();
        let bandwidth = r.end - r.start;
        bandwidth / (self.data.len() as f64 - 1.0)
    }
    /// Add a single peak to the given [`Spectrum`].
    ///
    /// This functions adds a single (resolution limited) peak to the [`Spectrum`] at the given wavelength and
    /// the given energy / intensity. If the given wavelength does not exactly match a spectrum slot the energy is distributed
    /// over neighboring slots such that the total energy matches the given energy.
    ///
    /// # Errors
    ///
    /// This function will return an [`OpossumError::Spectrum`] if
    ///   - the wavelength i s outside the spectrum range
    ///   - the energy is negative
    pub fn add_single_peak(&mut self, wavelength: Length, value: f64) -> OpmResult<()> {
        let spectrum_range = self.data.first().unwrap().0..self.data.last().unwrap().0;
        if !spectrum_range.contains(&wavelength.get::<meter>()) {
            return Err(OpossumError::Spectrum(
                "wavelength is not in spectrum range".into(),
            ));
        }
        if value < 0.0 {
            return Err(OpossumError::Spectrum("energy must be positive".into()));
        }
        let wavelength_in_meters = wavelength.get::<meter>();
        let lambdas: Vec<f64> = self.lambda_vec();
        let idx = lambdas.iter().position(|w| *w >= wavelength_in_meters);
        if let Some(idx) = idx {
            if idx == 0 {
                let delta = lambdas.get(1).unwrap() - lambdas.first().unwrap();
                self.data[0].1 += value / delta;
            } else {
                let lower_lambda = lambdas.get(idx - 1).unwrap();
                let upper_lambda = lambdas.get(idx).unwrap();
                let delta = upper_lambda - lower_lambda;
                println!(
                    "lower lambda={}, upper lambda={}, delta={}",
                    lower_lambda * 1.0E9,
                    upper_lambda * 1.0E9,
                    delta * 1.0E9
                );
                self.data[idx - 1].1 +=
                    value * (1.0 - (wavelength_in_meters - lower_lambda) / delta) / delta;
                self.data[idx].1 += value * (wavelength_in_meters - lower_lambda) / delta / delta;
                println!("total={}", self.data[idx - 1].1 + self.data[idx].1);
            }
            Ok(())
        } else {
            Err(OpossumError::Spectrum("insertion point not found".into()))
        }
    }

    /// Adds an emission line to this [`Spectrum`].
    ///
    /// This function adds a laser line (following a [Lorentzian](https://en.wikipedia.org/wiki/Cauchy_distribution) function) with a given
    /// center wavelength, width and energy to the spectrum. **Note**: Due to rounding errors (discrete wavelength bins, upper/lower spectrum
    /// limits) the total energy is not exactly the given value.  
    /// # Errors
    ///
    /// This function will return an [`OpossumError::Spectrum`] if
    ///   - the center wavelength in negative
    ///   - the width is negative
    ///   - the energy is negative
    pub fn add_lorentzian_peak(
        &mut self,
        center: Length,
        width: Length,
        energy: f64,
    ) -> OpmResult<()> {
        if center.is_sign_negative() {
            return Err(OpossumError::Spectrum(
                "center wavelength must be positive".into(),
            ));
        }
        if width.is_sign_negative() {
            return Err(OpossumError::Spectrum("line width must be positive".into()));
        }
        if energy < 0.0 {
            return Err(OpossumError::Spectrum("energy must be positive".into()));
        }
        let wavelength_in_meters = center.get::<meter>();
        let width_in_meters = width.get::<meter>();
        let spectrum: Vec<(f64, f64)> = self
            .data
            .iter()
            .map(|data| {
                (
                    data.0,
                    data.1 + energy * lorentz(wavelength_in_meters, width_in_meters, data.0),
                )
            })
            .collect();
        self.data = spectrum;
        Ok(())
    }
    /// Returns the total energy of this [`Spectrum`].
    ///
    /// This function sums the values over all wavelength slots weighted with the individual slot widths. This
    /// way it also works for non-equidistant spectra.
    pub fn total_energy(&self) -> f64 {
        let lambda_deltas: Vec<f64> = self.data.windows(2).map(|l| l[1].0 - l[0].0).collect();
        let total_energy = lambda_deltas
            .into_iter()
            .zip(self.data.iter())
            .map(|d| d.0 * d.1 .1)
            .sum();
        total_energy
    }
    /// Scale the spectrum by a constant factor.
    ///
    /// # Errors
    ///
    /// This function will return an [`OpossumError::Spectrum`] if the scaling factor is < 0.0.
    pub fn scale_vertical(&mut self, factor: f64) -> OpmResult<()> {
        if factor < 0.0 {
            return Err(OpossumError::Spectrum(
                "scaling factor mus be >= 0.0".into(),
            ));
        }
        let spectrum = self
            .data
            .iter()
            .map(|data| (data.0, data.1 * factor))
            .collect();
        self.data = spectrum;
        Ok(())
    }
    /// Resample a provided [`Spectrum`] to match the given one.
    ///
    /// This function maps values and wavelengths of a provided spectrum to the structure of self. This function conserves the total
    /// energy if the the given interval is fully contained in self. This does not necessarily conserve peak widths or positions.  
    ///
    /// # Panics
    ///
    /// Panics if ???.
    pub fn resample(&mut self, spectrum: &Spectrum) {
        let mut src_it = spectrum.data.windows(2);
        let src_interval = src_it.next();
        if src_interval.is_none() {
            return;
        }
        let mut src_lower = src_interval.unwrap()[0].0;
        let mut src_upper = src_interval.unwrap()[1].0;
        let mut src_idx: usize = 0;
        let lambdas_s: Vec<f64> = self.lambda_vec();
        let mut bucket_it = lambdas_s.windows(2);
        let bucket_interval = bucket_it.next();
        if bucket_interval.is_none() {
            return;
        }
        let mut bucket_lower = bucket_interval.unwrap()[0];
        let mut bucket_upper = bucket_interval.unwrap()[1];
        let mut bucket_idx: usize = 0;
        self.data[bucket_idx].1 = 0.0;
        while src_upper < bucket_lower {
            if let Some(src_interval) = src_it.next() {
                src_lower = src_interval[0].0;
                src_upper = src_interval[1].0;
                src_idx += 1;
            } else {
                break;
            }
        }
        loop {
            let ratio = calc_ratio(bucket_lower, bucket_upper, src_lower, src_upper);
            let bucket_value = spectrum.data[src_idx].1 * ratio * (src_upper - src_lower)
                / (bucket_upper - bucket_lower);
            self.data[bucket_idx].1 += bucket_value;
            if src_upper < bucket_upper {
                if let Some(src_interval) = src_it.next() {
                    src_lower = src_interval[0].0;
                    src_upper = src_interval[1].0;
                    src_idx += 1;
                    continue;
                } else {
                    break;
                }
            } else if let Some(bucket_interval) = bucket_it.next() {
                bucket_lower = bucket_interval[0];
                bucket_upper = bucket_interval[1];
                bucket_idx += 1;
                self.data[bucket_idx].1 = 0.0;
                continue;
            } else {
                break;
            }
        }
    }
    /// Filter the spectrum with another given spectrum by multiplying the data values. The given spectrum is resampled before the multiplication.
    pub fn filter(&mut self, filter_spectrum: &Spectrum) {
        let mut resampled_spec = self.clone();
        resampled_spec.resample(filter_spectrum);
        self.data = self
            .data
            .iter()
            .zip(resampled_spec.data.iter())
            .map(|d| (d.0 .0, d.0 .1 * d.1 .1))
            .collect();
    }
    /// Add a given spectrum.
    ///
    /// The given spectrum might be resampled in order to match self.
    pub fn add(&mut self, spectrum_to_be_added: &Spectrum) {
        let mut resampled_spec = self.clone();
        resampled_spec.resample(spectrum_to_be_added);
        self.data = self
            .data
            .iter()
            .zip(resampled_spec.data.iter())
            .map(|d| (d.0 .0, d.0 .1 + d.1 .1))
            .collect();
    }
    /// Subtract a given spectrum.
    ///
    /// The given spectrum might be resampled in order to match self. **Note**: Negative values as result from the subtraction will be
    /// clamped to 0.0 (negative spectrum values are not allowed).
    pub fn sub(&mut self, spectrum_to_be_subtracted: &Spectrum) {
        let mut resampled_spec = self.clone();
        resampled_spec.resample(spectrum_to_be_subtracted);
        self.data = self
            .data
            .iter()
            .zip(resampled_spec.data.iter())
            .map(|d| {
                (
                    d.0 .0,
                    (d.0 .1 - d.1 .1).clamp(0.0, f64::abs(d.0 .1 - d.1 .1)),
                )
            })
            .collect();
    }
<<<<<<< HEAD
    /// Generate a plot of this [`Spectrum`].
    ///
    /// Generate a x/y spectrum plot as SVG graphics with the given filename. This function is meant mainly for debugging purposes.
    ///
    /// # Panics
    ///
    /// ???
    pub fn to_plot(&self, file_path: &std::path::Path) {
        let root = SVGBackend::new(file_path, (800, 600)).into_drawing_area();
        root.fill(&WHITE).unwrap();
        let x_left = self.data.first().unwrap().0;
        let x_right = self.data.last().unwrap().0;
        let y_top = self
            .data_vec()
            .iter()
            .skip_while(|y| y.is_nan())
            .copied()
            .fold(f64::NAN, f64::max);
        let mut chart = ChartBuilder::on(&root)
            .margin(5)
            .x_label_area_size(40)
            .y_label_area_size(40)
            .build_cartesian_2d(x_left * 1.0E9..x_right * 1.0E9, 0.0..y_top * 1E-9)
            .unwrap();

        chart
            .configure_mesh()
            .x_desc("wavelength (nm)")
            .y_desc("value (1/nm)")
            .draw()
            .unwrap();
        chart
            .draw_series(LineSeries::new(
                self.data
                    .iter()
                    .map(|data| (data.0 * 1.0E9, data.1 * 1.0E-9))
                    .collect::<Vec<(f64, f64)>>(),
                &RED,
            ))
            .unwrap();
        root.present().unwrap();
    }

=======
>>>>>>> 78d8cd87
    /// Generate JSON representation.
    ///
    /// Generate a JSON representation of this [`Spectrum`]. This function is mainly used for generating reports.
    pub fn to_json(&self) -> serde_json::Value {
        let data_as_vec = self.data.to_vec();
        json!(data_as_vec)
    }
}
impl PdfReportable for Spectrum {
    fn pdf_report(&self) -> genpdf::elements::LinearLayout {
        let mut layout = genpdf::elements::LinearLayout::vertical();
        let image_width = 800_u32;
        let image_height = 600_u32;
        let mut image_buffer = vec![
            0;
            (image_width * image_height) as usize
                * plotters::backend::RGBPixel::PIXEL_SIZE
        ];
        {
            let plot_root =
                BitMapBackend::with_buffer(&mut image_buffer, (image_width, image_height))
                    .into_drawing_area();
            plot_root.fill(&WHITE).unwrap();
            ChartBuilder::on(&plot_root)
                .margin(5)
                .x_label_area_size(40)
                .y_label_area_size(40)
                .build_cartesian_2d(0.0..1.0, 0.0..1.0)
                .unwrap()
                .configure_mesh()
                .x_desc("wavelength (nm)")
                .y_desc("value (1/nm)")
                .draw()
                .unwrap();
            plot_root.present().unwrap();
        }
        let img = RgbImage::from_raw(image_width, image_height, image_buffer).unwrap();
        layout.push(
            genpdf::elements::Image::from_dynamic_image(DynamicImage::ImageRgb8(img.clone()))
                .unwrap(),
        );
        layout
    }
}
impl From<Spectrum> for Proptype {
    fn from(value: Spectrum) -> Self {
        Proptype::Spectrum(value)
    }
}
impl Display for Spectrum {
    fn fmt(&self, f: &mut std::fmt::Formatter<'_>) -> std::fmt::Result {
        let fmt_length = Length::format_args(nanometer, Abbreviation);
        for value in self.data.iter() {
            writeln!(
                f,
                "{:7.2} -> {}",
                fmt_length.with(Length::new::<meter>(value.0)),
                value.1
            )
            .unwrap();
        }
        write!(f, "\nTotal energy: {}", self.total_energy())
    }
}

impl Debug for Spectrum {
    fn fmt(&self, f: &mut std::fmt::Formatter<'_>) -> std::fmt::Result {
        let fmt_length = Length::format_args(nanometer, Abbreviation);
        for value in self.data.iter() {
            writeln!(
                f,
                "{:7.2} -> {}",
                fmt_length.with(Length::new::<meter>(value.0)),
                value.1
            )
            .unwrap();
        }
        Ok(())
    }
}
fn calc_ratio(bucket_left: f64, bucket_right: f64, source_left: f64, source_right: f64) -> f64 {
    if bucket_left < source_left && bucket_right > source_left && bucket_right < source_right {
        // bucket is left partly outside source
        return (bucket_right - source_left) / (source_right - source_left);
    }
    if bucket_left <= source_left && bucket_right >= source_right {
        // bucket contains source
        return 1.0;
    }
    if bucket_left >= source_left && bucket_right <= source_right {
        // bucket is part of source
        return (bucket_right - bucket_left) / (source_right - source_left);
    }
    if bucket_left > source_left && bucket_left < source_right && bucket_right > source_right {
        // bucket is right partly outside source
        return (source_right - bucket_left) / (source_right - source_left);
    }
    0.0
}

fn lorentz(center: f64, width: f64, x: f64) -> f64 {
    0.5 / PI * width / ((0.25 * width * width) + (x - center) * (x - center))
}

/// Helper function for generating a visible spectrum.
///
/// This function generates an empty spectrum in the visible range (350 - 750 nm) with a resolution
/// of 0.1 nm.
pub fn create_visible_spectrum() -> Spectrum {
    Spectrum::new(
        Length::new::<nanometer>(380.0)..Length::new::<nanometer>(750.0),
        Length::new::<nanometer>(0.1),
    )
    .unwrap()
}
/// Helper function for generating a near infrared spectrum.
///
/// This function generates an empty spectrum in the near infrared range (800 - 2500 nm) with a resolution
/// of 0.1 nm.
pub fn create_nir_spectrum() -> Spectrum {
    Spectrum::new(
        Length::new::<nanometer>(800.0)..Length::new::<nanometer>(2500.0),
        Length::new::<nanometer>(0.1),
    )
    .unwrap()
}
/// Helper function for generating a spectrum of a narrow-band HeNe laser.
///
/// This function generates an spectrum in the visible range (350 - 750 nm) with a resolution
/// of 0.1 nm and a (spectrum resolution limited) laser line at 632.816 nm.
pub fn create_he_ne_spectrum(energy: f64) -> Spectrum {
    let mut s = create_visible_spectrum();
    s.add_single_peak(Length::new::<nanometer>(632.816), energy)
        .unwrap();
    s
}
/// Helper function for generating a spectrum of a narrow-band Nd:glass laser.
///
/// This function generates an spectrum in the near infrared range (800 - 2500 nm) with a resolution
/// of 0.1 nm and a (Lorentzian) laser line at 1054 nm with a width of 0.5 nm.
pub fn create_nd_glass_spectrum(energy: f64) -> Spectrum {
    let mut s = create_nir_spectrum();
    s.add_lorentzian_peak(
        Length::new::<nanometer>(1054.0),
        Length::new::<nanometer>(0.5),
        energy,
    )
    .unwrap();
    s
}
/// Helper function for adding two spectra.
///
/// This function allows for adding two (maybe non-existing = None) spectra with different bandwidth.
/// The resulting spectum is created such that both spectra are contained. The resolution corresponds
/// to the highest (average) resolution of both spectra. If one spectrum is `None` the other spectrum is
/// returned respectively. If both spectra a `None` then also `None`is returned.
pub fn merge_spectra(s1: Option<Spectrum>, s2: Option<Spectrum>) -> Option<Spectrum> {
    if s1.is_none() && s2.is_none() {
        None
    } else if s1.is_some() && s2.is_none() {
        s1
    } else if s1.is_none() && s2.is_some() {
        s2
    } else {
        let s1_range = s1.as_ref().unwrap().range();
        let s2_range = s2.as_ref().unwrap().range();
        let minimum = s1_range.start.min(s2_range.start);
        let maximum = s1_range.end.max(s2_range.end);
        let resolution = s1
            .as_ref()
            .unwrap()
            .average_resolution()
            .min(s2.as_ref().unwrap().average_resolution());
        let mut s_out = Spectrum::new(minimum..maximum, resolution).unwrap();
        s_out.resample(&s1.unwrap());
        s_out.add(&s2.unwrap());
        Some(s_out)
    }
}
impl Plottable for Spectrum {
    fn to_plot(&self, file_path: &Path) -> OpmResult<()> {
        let root = plottable::prepare_drawing_area(file_path);
        let x_left = self.data.first().unwrap().0;
        let x_right = self.data.last().unwrap().0;
        let y_range = fitting_range(self.data_vec().iter());
        let mut chart = ChartBuilder::on(&root)
            .margin(5)
            .x_label_area_size(40)
            .y_label_area_size(40)
            .build_cartesian_2d(x_left * 1.0E9..x_right * 1.0E9, 0.0..y_range.end * 1E-9)
            .map_err(|e| OpossumError::Other(format!("creation of plot failed: {}", e)))?;

        chart
            .configure_mesh()
            .x_desc("wavelength (nm)")
            .y_desc("value (1/nm)")
            .draw()
            .map_err(|e| OpossumError::Other(format!("creation of plot failed: {}", e)))?;

        chart
            .draw_series(LineSeries::new(
                self.data
                    .iter()
                    .map(|data| (data.0 * 1.0E9, data.1 * 1.0E-9))
                    .collect::<Vec<(f64, f64)>>(),
                &RED,
            ))
            .map_err(|e| OpossumError::Other(format!("creation of plot failed: {}", e)))?;
        root.present()
            .map_err(|e| OpossumError::Other(format!("creation of plot failed: {}", e)))?;
        Ok(())
    }
}
#[cfg(test)]
mod test {
    use super::*;
    use approx::AbsDiffEq;
    fn prep() -> Spectrum {
        Spectrum::new(
            Length::new::<meter>(1.0)..Length::new::<meter>(4.0),
            Length::new::<meter>(0.5),
        )
        .unwrap()
    }
    #[test]
    fn new() {
        let s = Spectrum::new(
            Length::new::<meter>(1.0)..Length::new::<meter>(4.0),
            Length::new::<meter>(0.5),
        );
        assert!(s.is_ok());
        assert_eq!(
            s.as_ref().unwrap().data,
            vec![
                (1.0, 0.0),
                (1.5, 0.0),
                (2.0, 0.0),
                (2.5, 0.0),
                (3.0, 0.0),
                (3.5, 0.0)
            ]
        );
    }
    #[test]
    fn visible_spectrum() {
        let s = create_visible_spectrum();
        assert_eq!(s.lambda_vec().first().unwrap(), &380.0E-9);
        assert_eq!(s.lambda_vec().last().unwrap(), &749.9E-9);
    }
    #[test]
    fn new_negative_resolution() {
        let s = Spectrum::new(
            Length::new::<meter>(1.0)..Length::new::<meter>(4.0),
            Length::new::<meter>(-0.5),
        );
        assert!(s.is_err());
    }
    #[test]
    fn new_wrong_range() {
        let s = Spectrum::new(
            Length::new::<meter>(4.0)..Length::new::<meter>(1.0),
            Length::new::<meter>(0.5),
        );
        assert!(s.is_err());
    }
    #[test]
    fn new_negative_range() {
        let s = Spectrum::new(
            Length::new::<meter>(-1.0)..Length::new::<meter>(4.0),
            Length::new::<meter>(0.5),
        );
        assert!(s.is_err());
    }
    #[test]
    fn from_csv_ok() {
        let s = Spectrum::from_csv("files_for_testing/spectrum/spec_to_csv_test_01.csv");
        assert!(s.is_ok());
        let lambdas = s.clone().unwrap().lambda_vec();
        assert!(lambdas
            .into_iter()
            .zip(vec![500.0E-9, 501.0E-9, 502.0E-9, 503.0E-9, 504.0E-9, 505.0E-9].iter())
            .all(|x| x.0.abs_diff_eq(x.1, f64::EPSILON)));
        let datas = s.unwrap().data_vec();
        assert!(datas
            .into_iter()
            .zip(vec![5.0E-01, 4.981E-01, 4.982E-01, 4.984E-01, 4.996E-01, 5.010E-01].iter())
            .all(|x| x.0.abs_diff_eq(x.1, f64::EPSILON)));
    }
    #[test]
    fn from_csv_err() {
        assert!(Spectrum::from_csv("wrong_path.csv").is_err());
        assert!(Spectrum::from_csv("files_for_testing/spectrum/spec_to_csv_test_02.csv").is_err());
        assert!(Spectrum::from_csv("files_for_testing/spectrum/spec_to_csv_test_03.csv").is_err());
        assert!(Spectrum::from_csv("files_for_testing/spectrum/spec_to_csv_test_04.csv").is_err());
    }
    #[test]
    fn range() {
        let s = prep();
        assert_eq!(
            s.range(),
            Length::new::<meter>(1.0)..Length::new::<meter>(3.5)
        )
    }
    #[test]
    fn estimate_resolution() {
        assert_eq!(prep().average_resolution().get::<meter>(), 0.5);
    }
    #[test]
    fn set_single_peak() {
        let mut s = prep();
        assert_eq!(
            s.add_single_peak(Length::new::<meter>(2.0), 1.0).is_ok(),
            true
        );
        assert_eq!(s.data[2].1, 2.0);
    }
    #[test]
    fn set_single_peak_interpolated() {
        let mut s = prep();
        assert_eq!(
            s.add_single_peak(Length::new::<meter>(2.25), 1.0).is_ok(),
            true
        );
        assert_eq!(s.data[2].1, 1.0);
        assert_eq!(s.data[3].1, 1.0);
    }
    #[test]
    fn set_single_peak_additive() {
        let mut s = prep();
        s.add_single_peak(Length::new::<meter>(2.0), 1.0).unwrap();
        s.add_single_peak(Length::new::<meter>(2.0), 1.0).unwrap();
        assert_eq!(s.data[2].1, 4.0);
    }
    #[test]
    fn set_single_peak_interp_additive() {
        let mut s = prep();
        s.add_single_peak(Length::new::<meter>(2.0), 1.0).unwrap();
        s.add_single_peak(Length::new::<meter>(2.25), 1.0).unwrap();
        assert_eq!(s.data[2].1, 3.0);
        assert_eq!(s.data[3].1, 1.0);
    }
    #[test]
    fn set_single_peak_lower_bound() {
        let mut s = prep();
        assert_eq!(
            s.add_single_peak(Length::new::<meter>(1.0), 1.0).is_ok(),
            true
        );
        assert_eq!(s.data[0].1, 2.0);
    }
    #[test]
    fn set_single_peak_wrong_params() {
        let mut s = prep();
        assert!(s.add_single_peak(Length::new::<meter>(0.5), 1.0).is_err());
        assert!(s.add_single_peak(Length::new::<meter>(4.0), 1.0).is_err());
        assert!(s.add_single_peak(Length::new::<meter>(1.5), -1.0).is_err());
    }
    #[test]
    fn add_lorentzian() {
        let mut s = Spectrum::new(
            Length::new::<meter>(1.0)..Length::new::<meter>(50.0),
            Length::new::<meter>(0.1),
        )
        .unwrap();
        assert!(s
            .add_lorentzian_peak(Length::new::<meter>(25.0), Length::new::<meter>(0.5), 2.0)
            .is_ok());
        assert!(s.total_energy().abs_diff_eq(&2.0, 0.1));
    }
    #[test]
    fn add_lorentzian_wrong_params() {
        let mut s = prep();
        assert!(s
            .add_lorentzian_peak(Length::new::<meter>(-5.0), Length::new::<meter>(0.5), 2.0)
            .is_err());
        assert!(s
            .add_lorentzian_peak(Length::new::<meter>(2.0), Length::new::<meter>(-0.5), 2.0)
            .is_err());
        assert!(s
            .add_lorentzian_peak(Length::new::<meter>(2.0), Length::new::<meter>(0.5), -2.0)
            .is_err());
    }
    #[test]
    fn total_energy() {
        let mut s = prep();
        s.add_single_peak(Length::new::<meter>(2.0), 1.0).unwrap();
        assert_eq!(s.total_energy(), 1.0);
    }
    #[test]
    fn total_energy2() {
        let mut s = Spectrum::new(
            Length::new::<meter>(1.0)..Length::new::<meter>(4.0),
            Length::new::<meter>(1.0),
        )
        .unwrap();
        s.add_single_peak(Length::new::<meter>(1.5), 1.0).unwrap();
        assert_eq!(s.total_energy(), 1.0);
    }
    #[test]
    fn scale_vertical() {
        let mut s = Spectrum::new(
            Length::new::<meter>(1.0)..Length::new::<meter>(5.0),
            Length::new::<meter>(1.0),
        )
        .unwrap();
        s.add_single_peak(Length::new::<meter>(2.5), 1.0).unwrap();
        assert!(s.scale_vertical(0.5).is_ok());
        assert_eq!(s.data_vec(), vec![0.0, 0.25, 0.25, 0.0]);
    }
    #[test]
    fn he_ne_spectrum() {
        let s = create_he_ne_spectrum(1.0);
        assert_eq!(s.total_energy(), 1.0);
    }
    #[test]
    fn scale_vertical_negative() {
        let mut s = prep();
        assert!(s.scale_vertical(-0.5).is_err());
    }
    #[test]
    fn calc_ratio_test() {
        assert_eq!(calc_ratio(1.0, 2.0, 3.0, 4.0), 0.0); // bucket completely outside
        assert_eq!(calc_ratio(1.0, 4.0, 2.0, 3.0), 1.0); // bucket contains source
        assert_eq!(calc_ratio(2.0, 3.0, 0.0, 4.0), 0.25); // bucket is part of source
        assert_eq!(calc_ratio(0.0, 1.0, 0.0, 2.0), 0.5); // bucket is part of source (matching left)
        assert_eq!(calc_ratio(1.0, 2.0, 0.0, 2.0), 0.5); // bucket is part of source (matching right)
        assert_eq!(calc_ratio(0.0, 2.0, 1.0, 3.0), 0.5); // bucket is left outside source
        assert_eq!(calc_ratio(0.0, 2.0, 1.0, 2.0), 1.0); // bucket is left outside source (matching)
        assert_eq!(calc_ratio(2.0, 4.0, 1.0, 3.0), 0.5); // bucket is right outside source
        assert_eq!(calc_ratio(1.0, 4.0, 1.0, 3.0), 1.0); // bucket is right outside source (matching)
        assert_eq!(calc_ratio(1.0, 2.0, 1.0, 2.0), 1.0); // bucket matches source
    }
    #[test]
    fn resample() {
        let mut s1 = Spectrum::new(
            Length::new::<meter>(1.0)..Length::new::<meter>(5.0),
            Length::new::<meter>(1.0),
        )
        .unwrap();
        let mut s2 = Spectrum::new(
            Length::new::<meter>(1.0)..Length::new::<meter>(5.0),
            Length::new::<meter>(1.0),
        )
        .unwrap();
        s2.add_single_peak(Length::new::<meter>(2.0), 1.0).unwrap();
        s1.resample(&s2);
        assert_eq!(s1.data, s2.data);
        assert_eq!(s1.total_energy(), s2.total_energy());
    }
    #[test]
    fn resample_delete_old_data() {
        let mut s1 = Spectrum::new(
            Length::new::<meter>(1.0)..Length::new::<meter>(5.0),
            Length::new::<meter>(1.0),
        )
        .unwrap();
        s1.add_single_peak(Length::new::<meter>(3.0), 1.0).unwrap();
        let mut s2 = Spectrum::new(
            Length::new::<meter>(1.0)..Length::new::<meter>(5.0),
            Length::new::<meter>(1.0),
        )
        .unwrap();
        s2.add_single_peak(Length::new::<meter>(2.0), 1.0).unwrap();
        s1.resample(&s2);
        assert_eq!(s1.data, s2.data);
        assert_eq!(s1.total_energy(), s2.total_energy());
    }
    #[test]
    fn resample_interp() {
        let mut s1 = Spectrum::new(
            Length::new::<meter>(1.0)..Length::new::<meter>(5.0),
            Length::new::<meter>(0.5),
        )
        .unwrap();
        let mut s2 = Spectrum::new(
            Length::new::<meter>(1.0)..Length::new::<meter>(6.0),
            Length::new::<meter>(1.0),
        )
        .unwrap();
        s2.add_single_peak(Length::new::<meter>(2.0), 1.0).unwrap();
        s1.resample(&s2);
        assert_eq!(s1.data_vec(), vec![0.0, 0.0, 1.0, 1.0, 0.0, 0.0, 0.0, 0.0]);
        assert_eq!(s1.total_energy(), s2.total_energy());
    }
    #[test]
    fn resample_interp2() {
        let mut s1 = Spectrum::new(
            Length::new::<meter>(1.0)..Length::new::<meter>(5.0),
            Length::new::<meter>(1.0),
        )
        .unwrap();
        let mut s2 = Spectrum::new(
            Length::new::<meter>(1.0)..Length::new::<meter>(6.0),
            Length::new::<meter>(0.5),
        )
        .unwrap();
        s2.add_single_peak(Length::new::<meter>(2.0), 1.0).unwrap();
        s1.resample(&s2);
        assert_eq!(s1.data_vec(), vec![0.0, 1.0, 0.0, 0.0]);
        assert_eq!(s1.total_energy(), s2.total_energy());
    }
    #[test]
    fn resample_right_outside() {
        let mut s1 = Spectrum::new(
            Length::new::<meter>(1.0)..Length::new::<meter>(4.0),
            Length::new::<meter>(1.0),
        )
        .unwrap();
        let mut s2 = Spectrum::new(
            Length::new::<meter>(4.0)..Length::new::<meter>(6.0),
            Length::new::<meter>(1.0),
        )
        .unwrap();
        s2.add_single_peak(Length::new::<meter>(4.0), 1.0).unwrap();
        s1.resample(&s2);
        assert_eq!(s1.data_vec(), vec![0.0, 0.0, 0.0]);
        assert_eq!(s1.total_energy(), 0.0);
    }
    #[test]
    fn resample_left_outside() {
        let mut s1 = Spectrum::new(
            Length::new::<meter>(4.0)..Length::new::<meter>(6.0),
            Length::new::<meter>(1.0),
        )
        .unwrap();
        let mut s2 = Spectrum::new(
            Length::new::<meter>(1.0)..Length::new::<meter>(4.0),
            Length::new::<meter>(1.0),
        )
        .unwrap();
        s2.add_single_peak(Length::new::<meter>(2.0), 1.0).unwrap();
        s1.resample(&s2);
        assert_eq!(s1.data_vec(), vec![0.0, 0.0]);
        assert_eq!(s1.total_energy(), 0.0);
    }
    #[test]
    fn add() {
        let mut s = prep();
        s.add_single_peak(Length::new::<meter>(1.75), 1.0).unwrap();
        let mut s2 = prep();
        s2.add_single_peak(Length::new::<meter>(2.25), 0.5).unwrap();
        s.add(&s2);
        assert_eq!(s.data_vec(), vec![0.0, 1.0, 1.5, 0.5, 0.0, 0.0]);
    }
    #[test]
    fn sub() {
        let mut s = prep();
        s.add_single_peak(Length::new::<meter>(1.75), 1.0).unwrap();
        let mut s2 = prep();
        s2.add_single_peak(Length::new::<meter>(2.25), 0.5).unwrap();
        s.sub(&s2);
        assert_eq!(s.data_vec(), vec![0.0, 1.0, 0.5, 0.0, 0.0, 0.0]);
    }
    #[test]
    fn serialize() {
        let s = prep();
        let s_yaml = serde_yaml::to_string(&s);
        assert!(s_yaml.is_ok());
        assert_eq!(s_yaml.unwrap(),
        "data:\n- - 1.0\n  - 0.0\n- - 1.5\n  - 0.0\n- - 2.0\n  - 0.0\n- - 2.5\n  - 0.0\n- - 3.0\n  - 0.0\n- - 3.5\n  - 0.0\n".to_string());
    }
    #[test]
    fn deserialize() {
        let s: std::result::Result<Spectrum, serde_yaml::Error>=serde_yaml::from_str("data:\n- - 1.0\n  - 0.1\n- - 1.5\n  - 0.2\n- - 2.0\n  - 0.3\n- - 2.5\n  - 0.4\n- - 3.0\n  - 0.5\n- - 3.5\n  - 0.6\n");
        assert!(s.is_ok());
        assert_eq!(
            s.unwrap().data,
            vec![
                (1.0, 0.1),
                (1.5, 0.2),
                (2.0, 0.3),
                (2.5, 0.4),
                (3.0, 0.5),
                (3.5, 0.6)
            ]
        );
    }
}<|MERGE_RESOLUTION|>--- conflicted
+++ resolved
@@ -1,20 +1,14 @@
 #![warn(missing_docs)]
 //! Module for handling optical spectra
 use crate::error::{OpmResult, OpossumError};
-<<<<<<< HEAD
 use crate::properties::Proptype;
 use crate::reporter::PdfReportable;
-=======
 use crate::plottable::{self, Plottable};
->>>>>>> 78d8cd87
 use csv::ReaderBuilder;
 use image::{DynamicImage, RgbImage};
 use itertools_num::linspace;
-<<<<<<< HEAD
 use plotters::backend::PixelFormat;
-=======
 use plotters::data::fitting_range;
->>>>>>> 78d8cd87
 use plotters::prelude::*;
 use serde_derive::{Deserialize, Serialize};
 use serde_json::json;
@@ -364,52 +358,6 @@
             })
             .collect();
     }
-<<<<<<< HEAD
-    /// Generate a plot of this [`Spectrum`].
-    ///
-    /// Generate a x/y spectrum plot as SVG graphics with the given filename. This function is meant mainly for debugging purposes.
-    ///
-    /// # Panics
-    ///
-    /// ???
-    pub fn to_plot(&self, file_path: &std::path::Path) {
-        let root = SVGBackend::new(file_path, (800, 600)).into_drawing_area();
-        root.fill(&WHITE).unwrap();
-        let x_left = self.data.first().unwrap().0;
-        let x_right = self.data.last().unwrap().0;
-        let y_top = self
-            .data_vec()
-            .iter()
-            .skip_while(|y| y.is_nan())
-            .copied()
-            .fold(f64::NAN, f64::max);
-        let mut chart = ChartBuilder::on(&root)
-            .margin(5)
-            .x_label_area_size(40)
-            .y_label_area_size(40)
-            .build_cartesian_2d(x_left * 1.0E9..x_right * 1.0E9, 0.0..y_top * 1E-9)
-            .unwrap();
-
-        chart
-            .configure_mesh()
-            .x_desc("wavelength (nm)")
-            .y_desc("value (1/nm)")
-            .draw()
-            .unwrap();
-        chart
-            .draw_series(LineSeries::new(
-                self.data
-                    .iter()
-                    .map(|data| (data.0 * 1.0E9, data.1 * 1.0E-9))
-                    .collect::<Vec<(f64, f64)>>(),
-                &RED,
-            ))
-            .unwrap();
-        root.present().unwrap();
-    }
-
-=======
->>>>>>> 78d8cd87
     /// Generate JSON representation.
     ///
     /// Generate a JSON representation of this [`Spectrum`]. This function is mainly used for generating reports.
