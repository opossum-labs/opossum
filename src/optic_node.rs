use crate::analyzer::AnalyzerType;
use crate::error::OpossumError;
use crate::lightdata::LightData;
use crate::nodes::NodeGroup;
use crate::optic_ports::OpticPorts;
<<<<<<< HEAD
use crate::error::OpossumError;
use std::any::Any;
=======
use std::collections::HashMap;
use std::fmt::Debug;
>>>>>>> 73a1f3b8

pub type LightResult = HashMap<String, Option<LightData>>;
type Result<T> = std::result::Result<T, OpossumError>;

/// An [`OpticNode`] is the basic struct representing an optical component.
pub struct OpticNode {
    name: String,
    node: Box<dyn OpticComponent>,
    ports: OpticPorts,
}

impl OpticNode {
    /// Creates a new [`OpticNode`]. The concrete type of the component must be given while using the `new` function.
    /// The node type ist a struct implementing the [`Optical`] trait. Since the size of the node type is not known at compile time it must be added as `Box<nodetype>`.
    ///
    /// # Examples
    ///
    /// ```
    /// use opossum::optic_node::OpticNode;
    /// use opossum::nodes::Dummy;
    ///
    /// let node=OpticNode::new("My node", Dummy);
    /// ```
    pub fn new<T: OpticComponent + 'static>(name: &str, node_type: T) -> Self {
        let ports = node_type.ports();
        Self {
            name: name.into(),
            node: Box::new(node_type),
            ports,
        }
    }
    /// Sets the name of this [`OpticNode`].
    pub fn set_name(&mut self, name: String) {
        self.name = name;
    }
    /// Returns a reference to the name of this [`OpticNode`].
    pub fn name(&self) -> &str {
        self.name.as_ref()
    }

    /// Returns a string representation of the [`OpticNode`] in `graphviz` format including port visualization.
    /// This function is normally called by the top-level `to_dot`function within `OpticScenery`.
<<<<<<< HEAD
    pub fn to_dot(&self, node_index: &str, parent_identifier: String) -> Result<String>{
        self.node.to_dot(node_index, &self.name, self.inverted(), &self.node.ports(), parent_identifier)
=======
    pub fn to_dot(&self, node_index: &str) -> String {
        self.node
            .to_dot(node_index, &self.name, self.inverted(), &self.node.ports())
>>>>>>> 73a1f3b8
    }

    /// Returns the concrete node type as string representation.
    pub fn node_type(&self) -> &str {
        self.node.node_type()
    }
    /// Mark the [`OpticNode`] as inverted.
    ///
    /// This means that the node is used in "reverse" direction. All output port become input parts and vice versa.
    pub fn set_inverted(&mut self, inverted: bool) {
        self.ports.set_inverted(inverted)
    }
    /// Returns if the [`OpticNode`] is used in reversed direction.
    pub fn inverted(&self) -> bool {
        self.ports.inverted()
    }
    /// Returns a reference to the [`OpticPorts`] of this [`OpticNode`].
    pub fn ports(&self) -> &OpticPorts {
        &self.ports
    }
    pub fn analyze(
        &mut self,
        incoming_data: LightResult,
        analyzer_type: &AnalyzerType,
    ) -> Result<LightResult> {
        self.node.analyze(incoming_data, analyzer_type)
    }
<<<<<<< HEAD

    pub fn node(&self)->&Box<(dyn OpticComponent + 'static)>{
        &self.node
    }



=======
    pub fn export_data(&self) {
        let file_name = self.name.to_owned() + ".svg";
        self.node.export_data(&file_name);
    }
>>>>>>> 73a1f3b8
}

impl Debug for OpticNode {
    fn fmt(&self, f: &mut std::fmt::Formatter<'_>) -> std::fmt::Result {
        write!(f, "{} - {:?}", self.name, self.node)
    }
}

/// This trait must be implemented by all concrete optical components.
pub trait Optical {
    /// Return the type of the optical component (lens, filter, ...). The default implementation returns "undefined".
    fn node_type(&self) -> &str {
        "undefined"
    }
    /// Return the available (input & output) ports of this element.
    fn ports(&self) -> OpticPorts {
        OpticPorts::default()
    }
    /// Perform an analysis of this element. The type of analysis is given by an [`AnalyzerType`].
    ///
    /// This function is normally only called by [`OpticScenery::analyze()`](crate::optic_scenery::OpticScenery::analyze()).
    ///
    /// # Errors
    ///
    /// This function will return an error if internal element-specific errors occur and the analysis cannot be performed.
    fn analyze(
        &mut self,
        _incoming_data: LightResult,
        _analyzer_type: &AnalyzerType,
    ) -> Result<LightResult> {
        print!("{}: No analyze function defined.", self.node_type());
        Ok(LightResult::default())
    }
    fn export_data(&self, _file_name: &str) {
        println!("no export_data function implemented")
    }
}

/// This trait deals with the translation of the OpticScenery-graph structure to the dot-file format which is needed to visualize the graphs
pub trait Dottable {
    /// Return component type specific code in 'dot' format for `graphviz` visualization.
<<<<<<< HEAD
    fn to_dot(&self, node_index: &str, name: &str, inverted: bool, ports: &OpticPorts, mut parent_identifier: String) -> Result<String>{
        let inv_string = if inverted { " (inv)" } else { "" };
        let node_name = format!("{}{}", name, inv_string);        
        parent_identifier = if parent_identifier == "" {format!("i{}", node_index)} else {format!("{}_i{}", &parent_identifier, node_index)};
        let mut dot_str = format!("\t{} [\n\t\tshape=plaintext\n", &parent_identifier);
        let mut indent_level = 2;
        dot_str.push_str(&self.add_html_like_labels(&node_name, &mut indent_level, ports, inverted));
        Ok(dot_str)
=======
    fn to_dot(&self, node_index: &str, name: &str, inverted: bool, ports: &OpticPorts) -> String {
        let inv_string = if inverted { " (inv)" } else { "" };
        let node_name = format!("{}{}", name, inv_string);
        let mut dot_str = format!("\ti{} [\n\t\tshape=plaintext\n", node_index);
        let mut indent_level = 2;
        dot_str.push_str(&self.add_html_like_labels(
            &node_name,
            &mut indent_level,
            ports,
            inverted,
        ));
        dot_str
>>>>>>> 73a1f3b8
    }

    /// creates a table-cell wrapper around an "inner" string
    fn add_table_cell_container(
        &self,
        inner_str: &str,
        border_flag: bool,
        indent_level: &mut i32,
    ) -> String {
        if inner_str.is_empty() {
            format!(
                "{}<TD BORDER=\"{}\">{}</TD>\n",
                "\t".repeat(*indent_level as usize),
                border_flag,
                inner_str
            )
        } else {
            format!(
                "{}<TD BORDER=\"{}\">{}{}{}</TD>\n",
                "\t".repeat(*indent_level as usize),
                border_flag,
                inner_str,
                "\t".repeat((*indent_level + 1) as usize),
                "\t".repeat(*indent_level as usize)
            )
        }
    }

    /// create the dot-string of each port
    fn create_port_cell_str(
        &self,
        port_name: &str,
        input_flag: bool,
        port_index: usize,
        indent_level: &mut i32,
    ) -> String {
        // inputs marked as green, outputs as blue
        let color_str = if input_flag {
            "\"lightgreen\""
        } else {
            "\"lightblue\""
        };
        // part of the tooltip that describes if the port is an input or output
        let in_out_str = if input_flag {
            "Input port"
        } else {
            "Output port"
        };
        format!(
            "{}<TD PORT=\"{}\" BORDER=\"1\" BGCOLOR={} HREF=\"\" TOOLTIP=\"{} {}: {}\">{}</TD>\n",
            "\t".repeat(*indent_level as usize),
            port_name,
            color_str,
            in_out_str,
            port_index,
            port_name,
            port_index
        )
    }

    /// create the dot-string that describes the ports, including their row/table/cell wrappers
    fn create_port_cells_str(
        &self,
        input_flag: bool,
        indent_level: &mut i32,
        indent_incr: i32,
        ports: &OpticPorts,
    ) -> String {
        let mut ports = if input_flag {
            ports.inputs()
        } else {
            ports.outputs()
        };
        ports.sort();
        let mut dot_str = self.create_html_like_container("row", indent_level, true, 1);

        dot_str.push_str(&self.create_html_like_container("cell", indent_level, true, 1));
        dot_str.push_str(&self.create_html_like_container("table", indent_level, true, 1));
        dot_str.push_str(&self.create_html_like_container("row", indent_level, true, 1));

        dot_str.push_str(&self.add_table_cell_container("", false, indent_level));

        let mut port_index = 1;
        for port in ports {
            dot_str.push_str(&self.create_port_cell_str(
                &port,
                input_flag,
                port_index,
                indent_level,
            ));
            dot_str.push_str(&self.add_table_cell_container("", false, indent_level));
            port_index += 1;
        }
        *indent_level -= 1;

        dot_str.push_str(&self.create_html_like_container("row", indent_level, false, -1));
        dot_str.push_str(&self.create_html_like_container("table", indent_level, false, -1));
        dot_str.push_str(&self.create_html_like_container("cell", indent_level, false, -1));
        dot_str.push_str(&self.create_html_like_container("row", indent_level, false, indent_incr));
        dot_str
    }

    /// Returns the color of the node.
    fn node_color(&self) -> &str {
        "lightgray"
    }

    fn create_main_node_row_str(&self, node_name: &str, indent_level: &mut i32) -> String {
        let mut dot_str = self.create_html_like_container("row", indent_level, true, 1);
        dot_str.push_str(&format!("{}<TD BORDER=\"1\" BGCOLOR=\"{}\" ALIGN=\"CENTER\" WIDTH=\"80\" CELLPADDING=\"10\" HEIGHT=\"80\" STYLE=\"ROUNDED\">{}</TD>\n", "\t".repeat(*indent_level as usize), self.node_color(), node_name));
        *indent_level -= 1;
        dot_str.push_str(&self.create_html_like_container("row", indent_level, false, 0));

        dot_str
    }

    /// starts or ends an html-like container
    fn create_html_like_container(
        &self,
        container_str: &str,
        indent_level: &mut i32,
        start_flag: bool,
        indent_incr: i32,
    ) -> String {
        let container = match container_str {
            "row" => {
                if start_flag {
                    "<TR>"
                } else {
                    "</TR>"
                }
            }
            "cell" => {
                if start_flag {
                    "<TD BORDER=\"0\">"
                } else {
                    "</TD>"
                }
            }
            "table" => {
                if start_flag {
                    "<TABLE BORDER=\"0\" CELLBORDER=\"0\" CELLSPACING=\"0\" CELLPADDING=\"0\" ALIGN=\"CENTER\">"
                } else {
                    "</TABLE>"
                }
            }
            _ => "Invalid container string!",
        };

        let new_str = "\t".repeat(*indent_level as usize) + container + "\n";
        *indent_level += indent_incr;

        new_str
    }

    /// creates the node label defined by html-like strings
    fn add_html_like_labels(
        &self,
        node_name: &str,
        indent_level: &mut i32,
        ports: &OpticPorts,
        inverted: bool,
    ) -> String {
        let mut dot_str = "\t\tlabel=<\n".to_owned();

        // Start Table environment
        dot_str.push_str(&self.create_html_like_container("table", indent_level, true, 1));

        // add row containing the input ports
        dot_str.push_str(&self.create_port_cells_str(!inverted, indent_level, 0, ports));

        // add row containing the node main
        dot_str.push_str(&self.create_main_node_row_str(node_name, indent_level));

        // add row containing the output ports
        dot_str.push_str(&self.create_port_cells_str(inverted, indent_level, -1, ports));

        //end table environment
        dot_str.push_str(&self.create_html_like_container("table", indent_level, false, -1));

        //end node-shape description
        dot_str.push_str(&format!("{}>];\n", "\t".repeat(*indent_level as usize)));
        dot_str
    }
}



pub trait OpticComponent: Optical + Dottable + Debug + Any + 'static  {
    fn upcast_any_ref(self: &'_ Self) -> &'_ dyn Any;
}
impl<T: Optical + Dottable + Debug + Any + 'static > OpticComponent for T {
    #[inline]
    fn upcast_any_ref(self: &'_ Self) -> &'_ dyn Any{
        self
    }
}


impl dyn OpticComponent + 'static {
    #[inline]
    pub fn downcast_ref<T : 'static> (self: &'_ Self) -> Option<&'_ T>{
        self.upcast_any_ref().downcast_ref::<T>()
    }
}

#[cfg(test)]
mod test {
    use super::OpticNode;
    use crate::nodes::Dummy;
    #[test]
    fn new() {
        let node = OpticNode::new("Test", Dummy);
        assert_eq!(node.name, "Test");
        assert_eq!(node.inverted(), false);
    }
    #[test]
    fn set_name() {
        let mut node = OpticNode::new("Test", Dummy);
        node.set_name("Test2".into());
        assert_eq!(node.name, "Test2")
    }
    #[test]
    fn name() {
        let node = OpticNode::new("Test", Dummy);
        assert_eq!(node.name(), "Test")
    }
    #[test]
    fn set_inverted() {
        let mut node = OpticNode::new("Test", Dummy);
        node.set_inverted(true);
        assert_eq!(node.inverted(), true)
    }
    #[test]
    fn inverted() {
        let mut node = OpticNode::new("Test", Dummy);
        node.set_inverted(true);
        assert_eq!(node.inverted(), true)
    }
    #[test]
    #[ignore]
    fn to_dot() {
        let node = OpticNode::new("Test", Dummy);
        assert_eq!(node.to_dot("i0", "".to_owned()).unwrap(), "  i0 [label=\"Test\"]\n".to_owned())
    }
    #[test]
    #[ignore]
    fn to_dot_inverted() {
        let mut node = OpticNode::new("Test", Dummy);
        node.set_inverted(true);
        assert_eq!(node.to_dot("i0", "".to_owned()).unwrap(), "  i0 [label=\"Test(inv)\"]\n".to_owned())
    }
    #[test]
    fn node_type() {
        let node = OpticNode::new("Test", Dummy);
        assert_eq!(node.node_type(), "dummy");
    }
}<|MERGE_RESOLUTION|>--- conflicted
+++ resolved
@@ -3,13 +3,8 @@
 use crate::lightdata::LightData;
 use crate::nodes::NodeGroup;
 use crate::optic_ports::OpticPorts;
-<<<<<<< HEAD
 use crate::error::OpossumError;
 use std::any::Any;
-=======
-use std::collections::HashMap;
-use std::fmt::Debug;
->>>>>>> 73a1f3b8
 
 pub type LightResult = HashMap<String, Option<LightData>>;
 type Result<T> = std::result::Result<T, OpossumError>;
@@ -52,14 +47,8 @@
 
     /// Returns a string representation of the [`OpticNode`] in `graphviz` format including port visualization.
     /// This function is normally called by the top-level `to_dot`function within `OpticScenery`.
-<<<<<<< HEAD
     pub fn to_dot(&self, node_index: &str, parent_identifier: String) -> Result<String>{
         self.node.to_dot(node_index, &self.name, self.inverted(), &self.node.ports(), parent_identifier)
-=======
-    pub fn to_dot(&self, node_index: &str) -> String {
-        self.node
-            .to_dot(node_index, &self.name, self.inverted(), &self.node.ports())
->>>>>>> 73a1f3b8
     }
 
     /// Returns the concrete node type as string representation.
@@ -87,20 +76,17 @@
     ) -> Result<LightResult> {
         self.node.analyze(incoming_data, analyzer_type)
     }
-<<<<<<< HEAD
-
-    pub fn node(&self)->&Box<(dyn OpticComponent + 'static)>{
-        &self.node
-    }
-
-
-
-=======
     pub fn export_data(&self) {
         let file_name = self.name.to_owned() + ".svg";
         self.node.export_data(&file_name);
     }
->>>>>>> 73a1f3b8
+
+    pub fn node(&self)->&Box<(dyn OpticComponent + 'static)>{
+        &self.node
+    }
+
+
+
 }
 
 impl Debug for OpticNode {
@@ -142,7 +128,6 @@
 /// This trait deals with the translation of the OpticScenery-graph structure to the dot-file format which is needed to visualize the graphs
 pub trait Dottable {
     /// Return component type specific code in 'dot' format for `graphviz` visualization.
-<<<<<<< HEAD
     fn to_dot(&self, node_index: &str, name: &str, inverted: bool, ports: &OpticPorts, mut parent_identifier: String) -> Result<String>{
         let inv_string = if inverted { " (inv)" } else { "" };
         let node_name = format!("{}{}", name, inv_string);        
@@ -151,20 +136,6 @@
         let mut indent_level = 2;
         dot_str.push_str(&self.add_html_like_labels(&node_name, &mut indent_level, ports, inverted));
         Ok(dot_str)
-=======
-    fn to_dot(&self, node_index: &str, name: &str, inverted: bool, ports: &OpticPorts) -> String {
-        let inv_string = if inverted { " (inv)" } else { "" };
-        let node_name = format!("{}{}", name, inv_string);
-        let mut dot_str = format!("\ti{} [\n\t\tshape=plaintext\n", node_index);
-        let mut indent_level = 2;
-        dot_str.push_str(&self.add_html_like_labels(
-            &node_name,
-            &mut indent_level,
-            ports,
-            inverted,
-        ));
-        dot_str
->>>>>>> 73a1f3b8
     }
 
     /// creates a table-cell wrapper around an "inner" string
