<<<<<<< HEAD
use dioxus::prelude::*;

use crate::{api, HTTP_API_CLIENT, OPOSSUM_UI_LOGS};

#[component]
pub fn NodesMenu(node_selected: Signal<String>) -> Element {
    let future = use_resource({
        move || async move {
            match api::get_node_types(&HTTP_API_CLIENT()).await {
                Ok(node_types) => Some(node_types),
                Err(err_str) => {
                    OPOSSUM_UI_LOGS.write().add_log(&err_str);
                    None
                }
            }
        }
    });

    let node_list = match &*future.read_unchecked() {
        Some(Some(response)) => response
            .iter()
            .map(|n| format!("{n}"))
            .collect::<Vec<String>>(),
        Some(None) => vec!["error receiving node list from server".to_owned()],
        _ => vec!["loading node list from server".to_owned()],
    };
    rsx! {
        for element in node_list.into_iter() {
            {
                rsx! {
                    li {
                        a {
                            class: "dropdown-item",
                            role: "button",
                            onclick: move |_| node_selected.set(element.clone()),
                            {element.clone()}
                        }
                    }
                }
            }
        }
    }
=======
use dioxus::prelude::*;

use crate::{api, HTTP_API_CLIENT, OPOSSUM_UI_LOGS};

#[component]
pub fn NodesMenu(node_selected: Signal<String>) -> Element {
    let future = use_resource({
        move || async move {
            match api::get_node_types(&HTTP_API_CLIENT()).await {
                Ok(node_types) => Some(node_types),
                Err(err_str) => {
                    OPOSSUM_UI_LOGS.write().add_log(&err_str);
                    None
                }
            }
        }
    });

    let node_list = match &*future.read_unchecked() {
        Some(Some(response)) => response
            .iter()
            .map(|n| format!("{n}"))
            .collect::<Vec<String>>(),
        Some(None) => vec!["error receiving node list from server".to_owned()],
        _ => vec!["loading node list from server".to_owned()],
    };
    rsx!{
        for element in node_list.into_iter() {
            {
                rsx! {
                    li {
                        a { class: "dropdown-item", role: "button",
                        onclick: move |_| node_selected.set(element.clone()),
                        {element.clone()} }
                    }
                }
            }
        }
    }
>>>>>>> fd5b555b
}<|MERGE_RESOLUTION|>--- conflicted
+++ resolved
@@ -1,9 +1,9 @@
-<<<<<<< HEAD
 use dioxus::prelude::*;
 
 use crate::{api, HTTP_API_CLIENT, OPOSSUM_UI_LOGS};
 
 #[component]
+pub fn NodesMenu(node_selected: Signal<String>) -> Element {
 pub fn NodesMenu(node_selected: Signal<String>) -> Element {
     let future = use_resource({
         move || async move {
@@ -41,45 +41,4 @@
             }
         }
     }
-=======
-use dioxus::prelude::*;
-
-use crate::{api, HTTP_API_CLIENT, OPOSSUM_UI_LOGS};
-
-#[component]
-pub fn NodesMenu(node_selected: Signal<String>) -> Element {
-    let future = use_resource({
-        move || async move {
-            match api::get_node_types(&HTTP_API_CLIENT()).await {
-                Ok(node_types) => Some(node_types),
-                Err(err_str) => {
-                    OPOSSUM_UI_LOGS.write().add_log(&err_str);
-                    None
-                }
-            }
-        }
-    });
-
-    let node_list = match &*future.read_unchecked() {
-        Some(Some(response)) => response
-            .iter()
-            .map(|n| format!("{n}"))
-            .collect::<Vec<String>>(),
-        Some(None) => vec!["error receiving node list from server".to_owned()],
-        _ => vec!["loading node list from server".to_owned()],
-    };
-    rsx!{
-        for element in node_list.into_iter() {
-            {
-                rsx! {
-                    li {
-                        a { class: "dropdown-item", role: "button",
-                        onclick: move |_| node_selected.set(element.clone()),
-                        {element.clone()} }
-                    }
-                }
-            }
-        }
-    }
->>>>>>> fd5b555b
 }