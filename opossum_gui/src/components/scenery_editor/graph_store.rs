use super::{
    node::{NodeElement, NodeType, HEADER_HEIGHT, NODE_WIDTH},
    ports::ports_component::Ports,
};
use crate::{
    api::{self},
    HTTP_API_CLIENT, OPOSSUM_UI_LOGS,
};
use dioxus::{
    html::geometry::euclid::{
        default::{Point2D, Rect},
        Size2D,
    },
    prelude::*,
};
use futures_util::StreamExt;
use opossum_backend::{
    isize_to_f64,
    nodes::{ConnectInfo, NewNode, NewRefNode},
    scenery::NewAnalyzerInfo,
    usize_to_f64, PortType,
};
use rust_sugiyama::{configure::RankingType, from_edges};
<<<<<<< HEAD
use std::{collections::HashMap, fs, future::Future, path::Path};
=======
use std::{
    collections::HashMap,
    fs,
    path::{Path, PathBuf},
};
>>>>>>> 7a18d96d
use uuid::Uuid;

#[derive(Clone, Copy, Eq, PartialEq, Default)]
pub struct GraphStore {
    nodes: Signal<HashMap<Uuid, NodeElement>>,
    edges: Signal<Vec<ConnectInfo>>,
    active_node: Signal<Option<Uuid>>,
}

<<<<<<< HEAD
impl GraphStore {
    pub async fn load_from_opm_file(&mut self, path: &Path) {
        let opm_string = fs::read_to_string(path);
        match opm_string {
            Ok(opm_string) => match api::post_opm_file(&HTTP_API_CLIENT(), opm_string).await {
                Ok(_) => {
                    self.nodes()().clear();
                    self.edges()().clear();
                    self.active_node.set(None);
                    match api::get_nodes(&HTTP_API_CLIENT(), Uuid::nil()).await {
                        Ok(nodes) => {
                            let node_elements: Vec<NodeElement> = nodes
                                .iter()
                                .map(|node| {
                                    let position = node
                                        .gui_position()
                                        .map_or_else(Point2D::zero, |position| {
                                            Point2D::new(position.0, position.1)
                                        });
                                    NodeElement::new(
                                        node.name().to_string(),
                                        NodeType::Optical(node.node_type().to_string()),
                                        node.uuid(),
                                        position,
                                        Ports::new(node.input_ports(), node.output_ports()),
                                    )
                                })
                                .collect();
                            let mut nodes = HashMap::<Uuid, NodeElement>::new();
                            for node_element in node_elements {
                                nodes.insert(node_element.id(), node_element);
                            }
                            self.nodes.set(nodes);
                        }
                        Err(err_str) => OPOSSUM_UI_LOGS.write().add_log(&err_str),
                    }
                    match api::get_analyzers(&HTTP_API_CLIENT()).await {
                        Ok(analyzers) => {
                            let node_elements: Vec<NodeElement> = analyzers
                                .iter()
                                .map(|analyzer| {
                                    let position = analyzer
                                        .gui_position()
                                        .map_or_else(Point2D::zero, |position| {
                                            Point2D::new(position.x, position.y)
                                        });
                                    NodeElement::new(
                                        format!("{}", analyzer.analyzer_type().clone()),
                                        NodeType::Analyzer(analyzer.analyzer_type().clone()),
                                        analyzer.id(),
                                        position,
                                        Ports::default(),
                                    )
                                })
                                .collect();
                            let mut nodes = self.nodes()();
                            for node_element in node_elements {
                                nodes.insert(node_element.id(), node_element);
                            }
                            self.nodes.set(nodes);
                        }
                        Err(err_str) => OPOSSUM_UI_LOGS.write().add_log(&err_str),
                    }
                    match api::get_connections(&HTTP_API_CLIENT(), Uuid::nil()).await {
                        Ok(connections) => {
                            self.edges.set(connections);
                        }
                        Err(err_str) => OPOSSUM_UI_LOGS.write().add_log(&err_str),
                    }
                }
                Err(err_str) => OPOSSUM_UI_LOGS.write().add_log(&err_str),
            },
            Err(err_str) => OPOSSUM_UI_LOGS.write().add_log(&err_str.to_string()),
        }
    }
    pub async fn save_to_opm_file(path: &Path) {
        match api::get_opm_file(&HTTP_API_CLIENT()).await {
            Ok(opm_string) => {
                if let Err(err_str) = fs::write(path, opm_string) {
                    OPOSSUM_UI_LOGS.write().add_log(&err_str.to_string());
                }
            }
            Err(err_str) => OPOSSUM_UI_LOGS.write().add_log(&err_str),
        }
    }
=======
pub enum GraphStoreAction {
    LoadFromFile(PathBuf),
    SaveToFile(PathBuf),
    AddOpticNode(NewNode),
    AddOpticReference(NewRefNode),
    AddAnalyzer(NewAnalyzerInfo),
    SyncNodePosition(Uuid),
    AddEdge(ConnectInfo),
    UpdateEdge(ConnectInfo),
    DeleteEdge(ConnectInfo),
    DeleteNode(Uuid),
    DeleteScenery,
    OptimizeLayout,
}
impl GraphStore {
>>>>>>> 7a18d96d
    #[must_use]
    pub const fn nodes(&self) -> Signal<HashMap<Uuid, NodeElement>> {
        self.nodes
    }
    #[must_use]
    pub const fn edges(&self) -> Signal<Vec<ConnectInfo>> {
        self.edges
    }
    #[must_use]
    pub const fn edges_mut(&mut self) -> &mut Signal<Vec<ConnectInfo>> {
        &mut self.edges
    }
    pub const fn nodes_mut(&mut self) -> &mut Signal<HashMap<Uuid, NodeElement>> {
        &mut self.nodes
    }
    pub fn shift_node_position(&mut self, node_id: &Uuid, shift: Point2D<f64>) {
        if let Some(node) = self.nodes_mut().write().get_mut(node_id) {
            node.shift_position(shift);
        }
    }
<<<<<<< HEAD
    pub fn sync_node_position(&self, id: Uuid) -> impl Future<Output = ()> + Send {
        // 1. Synchronous Part: Access `self` to get an owned copy of the data.
        // The borrow of `self` is contained entirely within this line.
        let position_to_sync = self.nodes()().get(&id).map(NodeElement::pos);

        // 2. Asynchronous Part: Return a 'static, Send-able future.
        // The `async move` block takes ownership of `position_to_sync` and `id`,
        // breaking any lifetime connection to `&self`.
        async move {
            if let Some(pos) = position_to_sync {
                if let Err(err_str) = api::update_gui_position(&HTTP_API_CLIENT(), id, pos).await {
                    OPOSSUM_UI_LOGS.write().add_log(&err_str);
                }
            }
        }
    }
=======
>>>>>>> 7a18d96d
    #[must_use]
    pub fn active_node(&self) -> Option<Uuid> {
        *self.active_node.read()
    }
    pub fn set_node_active(&mut self, id: Uuid) {
        let mut active_node = self.active_node.write();
        *active_node = Some(id);
    }
<<<<<<< HEAD
    pub fn set_active_node_none(&mut self) {
        let mut active_node = self.active_node.write();
        *active_node = None;
    }
    pub async fn delete_node(&mut self, node_id: Uuid) {
        let nodes = self.nodes()();
        if let Some(node_element) = nodes.get(&node_id) {
            match node_element.node_type() {
                NodeType::Optical(_) => self.delete_optical_node(node_id).await,
                NodeType::Analyzer(_) => self.delete_analyzer_node(node_id).await,
            }
        }
    }
    async fn delete_optical_node(&mut self, node_id: Uuid) {
        match api::delete_node(&HTTP_API_CLIENT(), node_id).await {
            Ok(deleted_ids) => {
                for node_id in deleted_ids {
                    self.nodes_mut().write().remove(&node_id);
                    // remove all edges no longer valid
                    self.edges.with_mut(|edges| {
                        edges.retain_mut(|e| e.src_uuid() != node_id && e.target_uuid() != node_id);
                    });
                }
            }
            Err(err_str) => OPOSSUM_UI_LOGS.write().add_log(&err_str),
        }
    }
    async fn delete_analyzer_node(&mut self, node_id: Uuid) {
        match api::delete_analyzer(&HTTP_API_CLIENT(), node_id).await {
            Ok(_) => {
                self.nodes_mut().write().remove(&node_id);
            }
            Err(err_str) => OPOSSUM_UI_LOGS.write().add_log(&err_str),
        }
    }
    pub async fn delete_edge(&self, edge: ConnectInfo) {
        match api::delete_connection(&HTTP_API_CLIENT(), edge.clone()).await {
            Ok(_connect_info) => {
                let i = self.edges()().iter().position(|e| {
                    e.src_uuid() == edge.src_uuid()
                        && e.src_port() == edge.src_port()
                        && e.target_uuid() == edge.target_uuid()
                        && e.target_port() == edge.target_port()
                });
                if let Some(index) = i {
                    self.edges().write().remove(index);
                }
            }
            Err(err_str) => OPOSSUM_UI_LOGS.write().add_log(&err_str),
        }
    }
    pub async fn update_edge(&mut self, edge: &ConnectInfo) {
        match api::update_distance(&HTTP_API_CLIENT(), edge.clone()).await {
            Ok(_) => {
                let i = self.edges()().iter().position(|e| {
                    e.src_uuid() == edge.src_uuid()
                        && e.src_port() == edge.src_port()
                        && e.target_uuid() == edge.target_uuid()
                        && e.target_port() == edge.target_port()
                });
                if let Some(index) = i {
                    let mut edges = self.edges_mut().write();
                    edges[index] = edge.clone();
                }
            }
            Err(err_str) => OPOSSUM_UI_LOGS.write().add_log(&err_str),
        }
    }
    pub async fn delete_all_nodes(&mut self) {
        match api::delete_scenery(&HTTP_API_CLIENT()).await {
            Ok(_) => {
                self.nodes_mut().write().clear();
                self.edges_mut().write().clear();
            }
            Err(err_str) => OPOSSUM_UI_LOGS.write().add_log(&err_str),
        }
    }
    pub async fn add_edge(&mut self, edge: ConnectInfo) {
        match api::post_add_connection(&HTTP_API_CLIENT(), edge.clone()).await {
            Ok(_) => {
                self.edges_mut().write().push(edge);
            }
            Err(err_str) => OPOSSUM_UI_LOGS.write().add_log(&err_str),
        }
    }
=======
>>>>>>> 7a18d96d
    pub fn get_bounding_box(&self) -> Rect<f64> {
        let optic_nodes = self.nodes()();
        if optic_nodes.is_empty() {
            return Rect::new(Point2D::zero(), Size2D::zero());
        }
        // Use the first node to initialize the bounding box
        let first_node = optic_nodes.iter().next().unwrap().1;
        let mut min_x = first_node.pos().x;
        let mut min_y = first_node.pos().y;
        let mut max_x = first_node.pos().x + NODE_WIDTH;
        let mut max_y = first_node.pos().y + HEADER_HEIGHT + first_node.node_body_height();

        // Iterate over the rest of the nodes to expand the bounding box
        for node in optic_nodes.iter().skip(1) {
            let node_pos = node.1.pos();
            min_x = min_x.min(node_pos.x);
            min_y = min_y.min(node_pos.y);
            max_x = max_x.max(node_pos.x + NODE_WIDTH);
            max_y = max_y.max(node_pos.y + HEADER_HEIGHT + node.1.node_body_height());
        }
        Rect::new(
            Point2D::new(min_x, min_y),
            Size2D::new(max_x - min_x, max_y - min_y),
        )
    }
    // #[must_use]
    // pub fn find_position(&self) -> Point2D<f64> {
    //     let size = Point2D::new(130., 130. / 1.618_033_988_7);
    //     let mut new_pos = Point2D::new(size.x, size.x);
    //     let phi = 1. / 1.618_033_988_7;
    //     loop {
    //         let mut position_found = true;
    //         for node in self.optic_nodes().read().iter() {
    //             if (node.1.pos().x - new_pos.x).abs() < 10.
    //                 && (node.1.pos().y - new_pos.y).abs() < 10.
    //             {
    //                 position_found = false;
    //                 new_pos.x += size.x * f64::powi(phi, 3);
    //                 new_pos.y += size.y * f64::powi(phi, 3);
    //                 break;
    //             }
    //         }
    //         if position_found {
    //             break;
    //         }
    //     }
    //     new_pos
    // }
<<<<<<< HEAD
    async fn get_ports(node_id: Uuid) -> Ports {
        match api::get_node_properties(&HTTP_API_CLIENT(), node_id).await {
            Ok(node_attr) => {
                let input_ports = node_attr
                    .ports()
                    .ports(&PortType::Input)
                    .keys()
                    .cloned()
                    .collect::<Vec<String>>();
                let output_ports = node_attr
                    .ports()
                    .ports(&PortType::Output)
                    .keys()
                    .cloned()
                    .collect::<Vec<String>>();
                Ports::new(input_ports, output_ports)
            }
            Err(err_str) => {
                OPOSSUM_UI_LOGS.write().add_log(&err_str);
                Ports::default()
=======
}

pub async fn save_to_opm_file(path: &Path) {
    match api::get_opm_file(&HTTP_API_CLIENT()).await {
        Ok(opm_string) => {
            if let Err(err_str) = fs::write(path, opm_string) {
                OPOSSUM_UI_LOGS.write().add_log(&err_str.to_string());
>>>>>>> 7a18d96d
            }
        }
        Err(err_str) => OPOSSUM_UI_LOGS.write().add_log(&err_str),
    }
<<<<<<< HEAD
    pub async fn add_optic_node(
        &mut self,
        new_node_info: NewNode,
        mut selected_node: Signal<Option<NodeElement>>,
    ) {
        match api::post_add_node(&HTTP_API_CLIENT(), new_node_info, Uuid::nil()).await {
            Ok(node_info) => {
                let ports = Self::get_ports(node_info.uuid()).await;
                let new_node = NodeElement::new(
                    node_info.name().to_string(),
                    NodeType::Optical(node_info.node_type().to_string()),
                    node_info.uuid(),
                    Point2D::new(100.0, 100.0),
                    ports,
                );
                self.nodes_mut().write().insert(new_node.id(), new_node.clone());
                self.set_node_active(node_info.uuid());
                selected_node.set(Some(new_node));

            }
            Err(err_str) => OPOSSUM_UI_LOGS.write().add_log(&err_str),
        }
    }
     
    pub async fn add_optic_reference(&mut self, new_ref_info: NewRefNode) {
        match api::post_add_ref_node(&HTTP_API_CLIENT(), new_ref_info, Uuid::nil()).await {
            Ok(node_info) => {
                let ports = Ports::new(node_info.input_ports(), node_info.output_ports());
                let new_node = NodeElement::new(
                    node_info.name().to_string(),
                    NodeType::Optical(node_info.name().to_string()),

                    node_info.uuid(),
                    Point2D::new(100.0, 100.0),
                    ports,
                );
                self.nodes_mut().write().insert(new_node.id(), new_node);
                self.set_node_active(node_info.uuid());
            }
            Err(err_str) => OPOSSUM_UI_LOGS.write().add_log(&err_str),
        }
    }
    pub async fn add_analyzer(&mut self, new_analyzer_info: NewAnalyzerInfo) {
        match api::post_add_analyzer(&HTTP_API_CLIENT(), new_analyzer_info.clone()).await {
            Ok(analyzer_id) => {
                let new_node = NodeElement::new(
                    format!("{}", new_analyzer_info.analyzer_type.clone()),
                    NodeType::Analyzer(new_analyzer_info.analyzer_type.clone()),
                    analyzer_id,
                    Point2D::new(
                        new_analyzer_info.clone().gui_position.0,
                        new_analyzer_info.gui_position.1,
                    ),
                    Ports::new(vec![], vec![]),
=======
}
async fn get_ports(node_id: Uuid) -> Ports {
    match api::get_node_properties(&HTTP_API_CLIENT(), node_id).await {
        Ok(node_attr) => {
            let input_ports = node_attr
                .ports()
                .ports(&PortType::Input)
                .keys()
                .cloned()
                .collect::<Vec<String>>();
            let output_ports = node_attr
                .ports()
                .ports(&PortType::Output)
                .keys()
                .cloned()
                .collect::<Vec<String>>();
            Ports::new(input_ports, output_ports)
        }
        Err(err_str) => {
            OPOSSUM_UI_LOGS.write().add_log(&err_str);
            Ports::default()
        }
    }
}
pub async fn optimize_layout_and_sync(
    edges: Vec<ConnectInfo>,
) -> Result<HashMap<Uuid, Point2D<f64>>, String> {
    let mut reg = UuidRegistry::new();
    let edges_u32: Vec<(u32, u32)> = edges
        .iter()
        .map(|edge| {
            let src = reg.register(edge.src_uuid());
            let target = reg.register(edge.target_uuid());
            (src, target)
        })
        .collect();

    let layouts = from_edges(&edges_u32)
        .vertex_spacing(250)
        .layering_type(RankingType::Original)
        .build();

    let mut new_positions = HashMap::new();
    let mut height = 0f64;
    for (layout, group_height, _) in layouts {
        for l in layout {
            if let Some(uuid) = reg.get_uuid(u32::try_from(l.0).unwrap()) {
                let pos = Point2D::new(
                    -1.0 * isize_to_f64(l.1 .1),
                    0.7f64.mul_add(isize_to_f64(l.1 .0), height),
>>>>>>> 7a18d96d
                );
                new_positions.insert(uuid, pos);
            }
        }
        height += usize_to_f64(group_height) * 250.0;
    }
<<<<<<< HEAD
    pub async fn optimize_layout(&mut self) {
        let mut reg = UuidRegistry::new();
        let mut edges_u32: Vec<(u32, u32)> = Vec::new();
        for edge in self.edges().read_unchecked().iter() {
            let src = reg.register(edge.src_uuid());
            let target = reg.register(edge.target_uuid());
            edges_u32.push((src, target));
        }
        let layouts = from_edges(&edges_u32)
            .vertex_spacing(250)
            .layering_type(RankingType::Original)
            .build();
        self.nodes.with_mut(|nodes| {
            let mut height = 0f64;
            for (layout, group_height, _) in layouts {
                for l in layout {
                    let uuid = &reg.get_uuid(u32::try_from(l.0).unwrap()).unwrap();
                    if let Some(node) = nodes.get_mut(uuid) {
                        node.set_pos(Point2D::new(
                            -1.0 * isize_to_f64(l.1 .1),
                            0.7f64.mul_add(isize_to_f64(l.1 .0), height),
                        ));
                    }
                }
                height += usize_to_f64(group_height) * 250.0;
            }
        });
        // sync with backend
        for node in self.nodes().read().clone().into_keys() {
            self.sync_node_position(node).await;
=======
    for (id, pos) in &new_positions {
        if let Err(err_str) = api::update_gui_position(&HTTP_API_CLIENT(), *id, *pos).await {
            // If any API call fails, log it and return an error for the whole operation.
            OPOSSUM_UI_LOGS.write().add_log(&err_str);
            return Err(format!("Failed to sync position for node {id}"));
>>>>>>> 7a18d96d
        }
    }
    Ok(new_positions)
}

struct UuidRegistry {
    forward: HashMap<Uuid, u32>,
    backward: HashMap<u32, Uuid>,
    next_id: u32,
}
impl UuidRegistry {
    fn new() -> Self {
        Self {
            forward: HashMap::new(),
            backward: HashMap::new(),
            next_id: 0,
        }
    }
    fn register(&mut self, uuid: Uuid) -> u32 {
        if let Some(&id) = self.forward.get(&uuid) {
            return id;
        }
        let id = self.next_id;
        self.next_id += 1;
        self.forward.insert(uuid, id);
        self.backward.insert(id, uuid);
        id
    }
    fn get_uuid(&self, id: u32) -> Option<Uuid> {
        self.backward.get(&id).copied()
    }
}
#[allow(clippy::too_many_lines)]
pub fn graph_processor(graph_store: &Signal<GraphStore>) -> Coroutine<GraphStoreAction> {
    let mut graph_store = *graph_store;
    use_coroutine(move |mut rx: UnboundedReceiver<GraphStoreAction>| {
        async move {
            // This loop runs forever in the background, waiting for actions.
            while let Some(action) = rx.next().await {
                match action {
                    GraphStoreAction::LoadFromFile(path) => {
                        let opm_string = match fs::read_to_string(path) {
                            Ok(s) => s,
                            Err(e) => {
                                OPOSSUM_UI_LOGS.write().add_log(&e.to_string());
                                continue;
                            }
                        };
                        if api::post_opm_file(&HTTP_API_CLIENT(), opm_string)
                            .await
                            .is_err()
                        {
                            continue;
                        }
                        // Clear existing state
                        graph_store.write().nodes.set(HashMap::new());
                        graph_store.write().edges.set(Vec::new());
                        graph_store.write().active_node.set(None);
                        // Load new state
                        if let Ok(nodes) = api::get_nodes(&HTTP_API_CLIENT(), Uuid::nil()).await {
                            let node_elements = nodes.into_iter().map(|node| {
                                let position = node
                                    .gui_position()
                                    .map_or_else(Point2D::zero, |(x, y)| Point2D::new(x, y));
                                NodeElement::new(
                                    NodeType::Optical(node.node_type().to_string()),
                                    node.uuid(),
                                    position,
                                    Ports::new(node.input_ports(), node.output_ports()),
                                )
                            });
                            graph_store
                                .write()
                                .nodes
                                .write()
                                .extend(node_elements.map(|ne| (ne.id(), ne)));
                        }
                        if let Ok(analyzers) = api::get_analyzers(&HTTP_API_CLIENT()).await {
                            let analyzer_elements = analyzers.into_iter().map(|analyzer| {
                                let position = analyzer
                                    .gui_position()
                                    .map_or_else(Point2D::zero, |p| Point2D::new(p.x, p.y));
                                NodeElement::new(
                                    NodeType::Analyzer(analyzer.analyzer_type().clone()),
                                    analyzer.id(),
                                    position,
                                    Ports::default(),
                                )
                            });
                            graph_store
                                .write()
                                .nodes
                                .write()
                                .extend(analyzer_elements.map(|ne| (ne.id(), ne)));
                        }
                        if let Ok(connections) =
                            api::get_connections(&HTTP_API_CLIENT(), Uuid::nil()).await
                        {
                            graph_store.write().edges.set(connections);
                        }
                    }
                    GraphStoreAction::SaveToFile(path) => save_to_opm_file(&path).await,
                    GraphStoreAction::SyncNodePosition(node_id) => {
                        if let Some(pos) = graph_store
                            .read()
                            .nodes()
                            .read()
                            .get(&node_id)
                            .map(NodeElement::pos)
                        {
                            if let Err(e) =
                                api::update_gui_position(&HTTP_API_CLIENT(), node_id, pos).await
                            {
                                OPOSSUM_UI_LOGS.write().add_log(&e);
                            }
                        }
                    }
                    GraphStoreAction::DeleteNode(node_id) => {
                        let nodes = graph_store().nodes()();
                        if let Some(node_element) = nodes.get(&node_id) {
                            match node_element.node_type() {
                                NodeType::Optical(_) => {
                                    match api::delete_node(&HTTP_API_CLIENT(), node_id).await {
                                        Ok(deleted_ids) => {
                                            for node_id in deleted_ids {
                                                graph_store().nodes_mut().write().remove(&node_id);
                                                graph_store().edges.with_mut(|edges| {
                                                    edges.retain_mut(|e| {
                                                        e.src_uuid() != node_id
                                                            && e.target_uuid() != node_id
                                                    });
                                                });
                                            }
                                        }
                                        Err(err_str) => OPOSSUM_UI_LOGS.write().add_log(&err_str),
                                    }
                                }
                                NodeType::Analyzer(_) => {
                                    match api::delete_analyzer(&HTTP_API_CLIENT(), node_id).await {
                                        Ok(_) => {
                                            graph_store().nodes_mut().write().remove(&node_id);
                                        }
                                        Err(err_str) => OPOSSUM_UI_LOGS.write().add_log(&err_str),
                                    }
                                }
                            }
                        }
                    }
                    GraphStoreAction::AddOpticNode(new_node) => {
                        match api::post_add_node(&HTTP_API_CLIENT(), new_node, Uuid::nil()).await {
                            Ok(node_info) => {
                                let ports = get_ports(node_info.uuid()).await;
                                let node_element = NodeElement::new(
                                    NodeType::Optical(node_info.name().to_string()),
                                    node_info.uuid(),
                                    Point2D::new(100.0, 100.0),
                                    ports,
                                );
                                let id = node_element.id();
                                graph_store.write().nodes.write().insert(id, node_element);
                                graph_store.write().set_node_active(id);
                            }
                            Err(err_str) => OPOSSUM_UI_LOGS.write().add_log(&err_str),
                        }
                    }
                    GraphStoreAction::AddOpticReference(new_ref_node) => {
                        match api::post_add_ref_node(&HTTP_API_CLIENT(), new_ref_node, Uuid::nil())
                            .await
                        {
                            Ok(node_info) => {
                                let ports =
                                    Ports::new(node_info.input_ports(), node_info.output_ports());
                                let node_element = NodeElement::new(
                                    NodeType::Optical(node_info.name().to_string()),
                                    node_info.uuid(),
                                    Point2D::new(100.0, 100.0),
                                    ports,
                                );
                                let id = node_element.id();
                                graph_store.write().nodes.write().insert(id, node_element);
                                graph_store.write().set_node_active(id);
                            }
                            Err(err_str) => OPOSSUM_UI_LOGS.write().add_log(&err_str),
                        }
                    }
                    GraphStoreAction::AddAnalyzer(new_analyzer) => {
                        match api::post_add_analyzer(&HTTP_API_CLIENT(), new_analyzer.clone()).await
                        {
                            Ok(analyzer_id) => {
                                let (x, y) = new_analyzer.gui_position;
                                let node_element = NodeElement::new(
                                    NodeType::Analyzer(new_analyzer.analyzer_type),
                                    analyzer_id,
                                    Point2D::new(x, y),
                                    Ports::default(),
                                );
                                graph_store
                                    .write()
                                    .nodes
                                    .write()
                                    .insert(analyzer_id, node_element);
                            }
                            Err(err_str) => OPOSSUM_UI_LOGS.write().add_log(&err_str),
                        }
                    }
                    GraphStoreAction::AddEdge(edge) => {
                        match api::post_add_connection(&HTTP_API_CLIENT(), edge.clone()).await {
                            Ok(_) => {
                                graph_store().edges_mut().write().push(edge);
                            }
                            Err(err_str) => OPOSSUM_UI_LOGS.write().add_log(&err_str),
                        }
                    }
                    GraphStoreAction::UpdateEdge(edge) => {
                        if api::update_distance(&HTTP_API_CLIENT(), edge.clone())
                            .await
                            .is_ok()
                        {
                            if let Some(e) =
                                graph_store.write().edges.write().iter_mut().find(|e| {
                                    e.src_uuid() == edge.src_uuid()
                                        && e.target_uuid() == edge.target_uuid()
                                })
                            {
                                *e = edge;
                            }
                        }
                    }
                    GraphStoreAction::DeleteEdge(edge) => {
                        if api::delete_connection(&HTTP_API_CLIENT(), edge.clone())
                            .await
                            .is_ok()
                        {
                            graph_store.write().edges.write().retain(|e| e != &edge);
                        }
                    }
                    GraphStoreAction::DeleteScenery => {
                        match api::delete_scenery(&HTTP_API_CLIENT()).await {
                            Ok(_) => {
                                let mut store = graph_store.write();
                                store.nodes.write().clear();
                                store.edges.write().clear();
                            }
                            Err(err_str) => OPOSSUM_UI_LOGS.write().add_log(&err_str),
                        }
                    }
                    GraphStoreAction::OptimizeLayout => {
                        let edges = graph_store.read().edges().read().clone();
                        if let Ok(new_positions) = optimize_layout_and_sync(edges).await {
                            let mut store = graph_store.write();
                            let mut nodes = store.nodes.write();
                            for (id, pos) in new_positions {
                                if let Some(node) = nodes.get_mut(&id) {
                                    node.set_pos(pos);
                                }
                            }
                        }
                    }
                }
            }
        }
    })
}<|MERGE_RESOLUTION|>--- conflicted
+++ resolved
@@ -21,15 +21,11 @@
     usize_to_f64, PortType,
 };
 use rust_sugiyama::{configure::RankingType, from_edges};
-<<<<<<< HEAD
-use std::{collections::HashMap, fs, future::Future, path::Path};
-=======
 use std::{
     collections::HashMap,
     fs,
     path::{Path, PathBuf},
 };
->>>>>>> 7a18d96d
 use uuid::Uuid;
 
 #[derive(Clone, Copy, Eq, PartialEq, Default)]
@@ -39,7 +35,20 @@
     active_node: Signal<Option<Uuid>>,
 }
 
-<<<<<<< HEAD
+pub enum GraphStoreAction {
+    LoadFromFile(PathBuf),
+    SaveToFile(PathBuf),
+    AddOpticNode(NewNode),
+    AddOpticReference(NewRefNode),
+    AddAnalyzer(NewAnalyzerInfo),
+    SyncNodePosition(Uuid),
+    AddEdge(ConnectInfo),
+    UpdateEdge(ConnectInfo),
+    DeleteEdge(ConnectInfo),
+    DeleteNode(Uuid),
+    DeleteScenery,
+    OptimizeLayout,
+}
 impl GraphStore {
     pub async fn load_from_opm_file(&mut self, path: &Path) {
         let opm_string = fs::read_to_string(path);
@@ -125,23 +134,6 @@
             Err(err_str) => OPOSSUM_UI_LOGS.write().add_log(&err_str),
         }
     }
-=======
-pub enum GraphStoreAction {
-    LoadFromFile(PathBuf),
-    SaveToFile(PathBuf),
-    AddOpticNode(NewNode),
-    AddOpticReference(NewRefNode),
-    AddAnalyzer(NewAnalyzerInfo),
-    SyncNodePosition(Uuid),
-    AddEdge(ConnectInfo),
-    UpdateEdge(ConnectInfo),
-    DeleteEdge(ConnectInfo),
-    DeleteNode(Uuid),
-    DeleteScenery,
-    OptimizeLayout,
-}
-impl GraphStore {
->>>>>>> 7a18d96d
     #[must_use]
     pub const fn nodes(&self) -> Signal<HashMap<Uuid, NodeElement>> {
         self.nodes
@@ -162,25 +154,6 @@
             node.shift_position(shift);
         }
     }
-<<<<<<< HEAD
-    pub fn sync_node_position(&self, id: Uuid) -> impl Future<Output = ()> + Send {
-        // 1. Synchronous Part: Access `self` to get an owned copy of the data.
-        // The borrow of `self` is contained entirely within this line.
-        let position_to_sync = self.nodes()().get(&id).map(NodeElement::pos);
-
-        // 2. Asynchronous Part: Return a 'static, Send-able future.
-        // The `async move` block takes ownership of `position_to_sync` and `id`,
-        // breaking any lifetime connection to `&self`.
-        async move {
-            if let Some(pos) = position_to_sync {
-                if let Err(err_str) = api::update_gui_position(&HTTP_API_CLIENT(), id, pos).await {
-                    OPOSSUM_UI_LOGS.write().add_log(&err_str);
-                }
-            }
-        }
-    }
-=======
->>>>>>> 7a18d96d
     #[must_use]
     pub fn active_node(&self) -> Option<Uuid> {
         *self.active_node.read()
@@ -189,7 +162,6 @@
         let mut active_node = self.active_node.write();
         *active_node = Some(id);
     }
-<<<<<<< HEAD
     pub fn set_active_node_none(&mut self) {
         let mut active_node = self.active_node.write();
         *active_node = None;
@@ -275,8 +247,6 @@
             Err(err_str) => OPOSSUM_UI_LOGS.write().add_log(&err_str),
         }
     }
-=======
->>>>>>> 7a18d96d
     pub fn get_bounding_box(&self) -> Rect<f64> {
         let optic_nodes = self.nodes()();
         if optic_nodes.is_empty() {
@@ -325,28 +295,6 @@
     //     }
     //     new_pos
     // }
-<<<<<<< HEAD
-    async fn get_ports(node_id: Uuid) -> Ports {
-        match api::get_node_properties(&HTTP_API_CLIENT(), node_id).await {
-            Ok(node_attr) => {
-                let input_ports = node_attr
-                    .ports()
-                    .ports(&PortType::Input)
-                    .keys()
-                    .cloned()
-                    .collect::<Vec<String>>();
-                let output_ports = node_attr
-                    .ports()
-                    .ports(&PortType::Output)
-                    .keys()
-                    .cloned()
-                    .collect::<Vec<String>>();
-                Ports::new(input_ports, output_ports)
-            }
-            Err(err_str) => {
-                OPOSSUM_UI_LOGS.write().add_log(&err_str);
-                Ports::default()
-=======
 }
 
 pub async fn save_to_opm_file(path: &Path) {
@@ -354,67 +302,10 @@
         Ok(opm_string) => {
             if let Err(err_str) = fs::write(path, opm_string) {
                 OPOSSUM_UI_LOGS.write().add_log(&err_str.to_string());
->>>>>>> 7a18d96d
             }
         }
         Err(err_str) => OPOSSUM_UI_LOGS.write().add_log(&err_str),
     }
-<<<<<<< HEAD
-    pub async fn add_optic_node(
-        &mut self,
-        new_node_info: NewNode,
-        mut selected_node: Signal<Option<NodeElement>>,
-    ) {
-        match api::post_add_node(&HTTP_API_CLIENT(), new_node_info, Uuid::nil()).await {
-            Ok(node_info) => {
-                let ports = Self::get_ports(node_info.uuid()).await;
-                let new_node = NodeElement::new(
-                    node_info.name().to_string(),
-                    NodeType::Optical(node_info.node_type().to_string()),
-                    node_info.uuid(),
-                    Point2D::new(100.0, 100.0),
-                    ports,
-                );
-                self.nodes_mut().write().insert(new_node.id(), new_node.clone());
-                self.set_node_active(node_info.uuid());
-                selected_node.set(Some(new_node));
-
-            }
-            Err(err_str) => OPOSSUM_UI_LOGS.write().add_log(&err_str),
-        }
-    }
-     
-    pub async fn add_optic_reference(&mut self, new_ref_info: NewRefNode) {
-        match api::post_add_ref_node(&HTTP_API_CLIENT(), new_ref_info, Uuid::nil()).await {
-            Ok(node_info) => {
-                let ports = Ports::new(node_info.input_ports(), node_info.output_ports());
-                let new_node = NodeElement::new(
-                    node_info.name().to_string(),
-                    NodeType::Optical(node_info.name().to_string()),
-
-                    node_info.uuid(),
-                    Point2D::new(100.0, 100.0),
-                    ports,
-                );
-                self.nodes_mut().write().insert(new_node.id(), new_node);
-                self.set_node_active(node_info.uuid());
-            }
-            Err(err_str) => OPOSSUM_UI_LOGS.write().add_log(&err_str),
-        }
-    }
-    pub async fn add_analyzer(&mut self, new_analyzer_info: NewAnalyzerInfo) {
-        match api::post_add_analyzer(&HTTP_API_CLIENT(), new_analyzer_info.clone()).await {
-            Ok(analyzer_id) => {
-                let new_node = NodeElement::new(
-                    format!("{}", new_analyzer_info.analyzer_type.clone()),
-                    NodeType::Analyzer(new_analyzer_info.analyzer_type.clone()),
-                    analyzer_id,
-                    Point2D::new(
-                        new_analyzer_info.clone().gui_position.0,
-                        new_analyzer_info.gui_position.1,
-                    ),
-                    Ports::new(vec![], vec![]),
-=======
 }
 async fn get_ports(node_id: Uuid) -> Ports {
     match api::get_node_properties(&HTTP_API_CLIENT(), node_id).await {
@@ -465,51 +356,17 @@
                 let pos = Point2D::new(
                     -1.0 * isize_to_f64(l.1 .1),
                     0.7f64.mul_add(isize_to_f64(l.1 .0), height),
->>>>>>> 7a18d96d
                 );
                 new_positions.insert(uuid, pos);
             }
         }
         height += usize_to_f64(group_height) * 250.0;
     }
-<<<<<<< HEAD
-    pub async fn optimize_layout(&mut self) {
-        let mut reg = UuidRegistry::new();
-        let mut edges_u32: Vec<(u32, u32)> = Vec::new();
-        for edge in self.edges().read_unchecked().iter() {
-            let src = reg.register(edge.src_uuid());
-            let target = reg.register(edge.target_uuid());
-            edges_u32.push((src, target));
-        }
-        let layouts = from_edges(&edges_u32)
-            .vertex_spacing(250)
-            .layering_type(RankingType::Original)
-            .build();
-        self.nodes.with_mut(|nodes| {
-            let mut height = 0f64;
-            for (layout, group_height, _) in layouts {
-                for l in layout {
-                    let uuid = &reg.get_uuid(u32::try_from(l.0).unwrap()).unwrap();
-                    if let Some(node) = nodes.get_mut(uuid) {
-                        node.set_pos(Point2D::new(
-                            -1.0 * isize_to_f64(l.1 .1),
-                            0.7f64.mul_add(isize_to_f64(l.1 .0), height),
-                        ));
-                    }
-                }
-                height += usize_to_f64(group_height) * 250.0;
-            }
-        });
-        // sync with backend
-        for node in self.nodes().read().clone().into_keys() {
-            self.sync_node_position(node).await;
-=======
     for (id, pos) in &new_positions {
         if let Err(err_str) = api::update_gui_position(&HTTP_API_CLIENT(), *id, *pos).await {
             // If any API call fails, log it and return an error for the whole operation.
             OPOSSUM_UI_LOGS.write().add_log(&err_str);
             return Err(format!("Failed to sync position for node {id}"));
->>>>>>> 7a18d96d
         }
     }
     Ok(new_positions)
