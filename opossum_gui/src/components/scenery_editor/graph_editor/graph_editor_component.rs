--- conflicted
+++ resolved
@@ -45,13 +45,8 @@
     command: ReadOnlySignal<Option<NodeEditorCommand>>,
     node_selected: Signal<Option<NodeElement>>,
 ) -> Element {
-<<<<<<< HEAD
-    let mut editor_size: Signal<Option<PixelsSize>> = use_signal(|| None);
-    let mut graph_store = use_context_provider(GraphStore::default);
-=======
     let graph_store: Signal<GraphStore> = use_signal(GraphStore::default);
     let mut editor_size: Signal<Option<PixelsSize>> = use_signal(|| None);
->>>>>>> 7a18d96d
     let mut editor_status = use_context_provider(|| EditorState {
         drag_status: Signal::new(DragStatus::None),
         edge_in_creation: Signal::new(None),
@@ -61,29 +56,9 @@
     let mut current_mouse_pos = use_signal(|| (0.0, 0.0));
     let mut on_mounted = use_signal(|| None);
 
-<<<<<<< HEAD
-    use_effect({
-        let mut graph_store = graph_store.clone();
-        move || {
-            let node_read = node_selected.read();
-            node_read.as_ref().map(|act_node| {
-                graph_store
-                    .nodes_mut()
-                    .write()
-                    .get_mut(&act_node.id())
-                    .map_or((), |n| {
-                        if n.name() != act_node.name() {
-                            n.set_name(act_node.name())
-                        }
-                    })
-            });
-        }
-    });
-=======
     let graph_processor: Coroutine<GraphStoreAction> = graph_processor(&graph_store);
     use_context_provider(|| graph_store);
     use_context_provider(|| graph_processor);
->>>>>>> 7a18d96d
 
     use_effect(move || {
         let command = command.read();
@@ -94,25 +69,11 @@
                 }
                 NodeEditorCommand::AddNode(node_type) => {
                     let new_node_info = NewNode::new(node_type.to_owned(), (100.0, 100.0));
-<<<<<<< HEAD
-                    spawn(async move {
-                        graph_store
-                            .add_optic_node(new_node_info, node_selected)
-                            .await;
-                    });
-                }
-                NodeEditorCommand::AddNodeRef(new_ref_node) => {
-                    let ref_node_clone = new_ref_node.clone();
-                    spawn(async move {
-                        graph_store.add_optic_reference(ref_node_clone).await;
-                    });
-=======
                     graph_processor.send(GraphStoreAction::AddOpticNode(new_node_info));
                 }
                 NodeEditorCommand::AddNodeRef(new_ref_node) => {
                     let ref_node_clone = new_ref_node.clone();
                     graph_processor.send(GraphStoreAction::AddOpticReference(ref_node_clone));
->>>>>>> 7a18d96d
                 }
                 NodeEditorCommand::AddAnalyzer(analyzer_type) => {
                     let new_analyzer_info =
@@ -126,12 +87,7 @@
                     graph_processor.send(GraphStoreAction::LoadFromFile(path.to_owned()));
                 }
                 NodeEditorCommand::SaveFile(path) => {
-<<<<<<< HEAD
-                    let path = path.to_owned();
-                    spawn(async move { GraphStore::save_to_opm_file(&path).await });
-=======
                     graph_processor.send(GraphStoreAction::SaveToFile(path.to_owned()));
->>>>>>> 7a18d96d
                 }
             }
         }
@@ -265,11 +221,7 @@
             },
             ondoubleclick: move |e| {
                 e.stop_propagation();
-<<<<<<< HEAD
-                let bounding_box = graph_store.get_bounding_box();
-=======
                 let bounding_box = graph_store().get_bounding_box();
->>>>>>> 7a18d96d
                 let center = bounding_box.center();
                 if let Some(window_size) = editor_size() {
                     let zoom = graph_zoom();
