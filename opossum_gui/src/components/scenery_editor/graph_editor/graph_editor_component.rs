use crate::components::scenery_editor::{
    edges::edges_component::{
        EdgeCreation, EdgeCreationComponent, EdgesComponent, NewEdgeCreationStart,
    },
    graph_store::GraphStore,
    node::NodeElement,
    nodes::Nodes,
};
use dioxus::{html::geometry::euclid::default::Point2D, prelude::*};
use opossum_backend::{
    nodes::{ConnectInfo, NewNode},
    AnalyzerType,
};
use opossum_backend::{scenery::NewAnalyzerInfo, PortType};
use uuid::Uuid;

#[derive(Debug)]
pub enum NodeEditorCommand {
    DeleteAll,
    AddNode(String),
    AddAnalyzer(AnalyzerType),
}
#[derive(Clone, Copy)]
pub struct EditorState {
    pub drag_status: Signal<DragStatus>,
    pub edge_in_creation: Signal<Option<EdgeCreation>>,
}
#[derive(Clone, Debug)]
pub enum DragStatus {
    None,
    Graph,
    Node(Uuid),
    Edge(NewEdgeCreationStart),
}
#[component]
pub fn GraphEditor(
    command: ReadOnlySignal<Option<NodeEditorCommand>>,
    node_selected: Signal<Option<NodeElement>>,
) -> Element {
    // use_context_provider(|| Signal::new(None::<Rc<MountedData>>));
    // use_context_provider(|| Signal::new(None::<EdgeCreation>));
    let mut graph_store = use_context_provider(GraphStore::default);
    let mut editor_status = use_context_provider(|| EditorState {
        drag_status: Signal::new(DragStatus::None),
        edge_in_creation: Signal::new(None),
    });
    let mut graph_shift = use_signal(|| Point2D::<f64>::new(0.0, 0.0));
    let mut graph_zoom = use_signal(|| 1.0);
    let mut current_mouse_pos = use_signal(|| (0, 0));

    use_effect(move || {
        let command = command.read();
        if let Some(command) = &*(command) {
            match command {
                NodeEditorCommand::DeleteAll => {
                    spawn(async move {
                        graph_store.delete_all_nodes().await;
                    });
                }
                NodeEditorCommand::AddNode(node_type) => {
                    let new_node_info = NewNode::new(node_type.to_owned(), (100, 100, 0));
                    spawn(async move {
                        graph_store.add_optic_node(new_node_info).await;
                    });
                }
                NodeEditorCommand::AddAnalyzer(analyzer_type) => {
                    let analyzer_type = analyzer_type.clone();
                    let new_analyzer_info = NewAnalyzerInfo::new(analyzer_type, (100, 100, 0));
                    spawn(async move { graph_store.add_analyzer(new_analyzer_info).await });
                }
            }
        }
    });
    rsx! {
        div {
            class: "graph-editor",
            draggable: false,
            // onmounted: use_on_mounted(),
            // onresize: use_on_resize(),
            onwheel: move |event| {
                let delta = event.delta().strip_units().y;
                if delta > 0.0 { graph_zoom *= 1.1 } else { graph_zoom /= 1.1 }
            },
            onmousedown: move |event| {
                current_mouse_pos
                    .set((
                        event.client_coordinates().x as i32,
                        event.client_coordinates().y as i32,
                    ));
                editor_status.drag_status.set(DragStatus::Graph);
            },
            onmouseup: move |_| {
                editor_status.drag_status.set(DragStatus::None);
                let edge_in_creation = editor_status.edge_in_creation.read().clone();
                if let Some(edge_in_creation) = edge_in_creation {
                    if edge_in_creation.is_valid() {
                        let mut start_port = edge_in_creation.start_port();
                        let mut end_port = edge_in_creation.end_port().unwrap();
                        if start_port.port_type == PortType::Input {
                            (start_port, end_port) = (end_port, start_port);
                        }
                        let new_edge = ConnectInfo::new(
                            start_port.node_id,
                            start_port.port_name.clone(),
                            end_port.node_id,
                            end_port.port_name.clone(),
                            0.0,
                        );
                        spawn(async move {
                            graph_store.add_edge(new_edge).await;
                        });
                    }
                    editor_status.edge_in_creation.set(None);
                }
            },
            onmousemove: move |event| {
                let drag_status = &*(editor_status.drag_status.read());
<<<<<<< HEAD
                let rel_shift_x = event.client_coordinates().x as i32 - current_mouse_pos().0;
                let rel_shift_y = event.client_coordinates().y as i32 - current_mouse_pos().1;
=======
                let rel_shift_x = event.client_coordinates().x - current_mouse_pos().0 as f64;
                let rel_shift_y = event.client_coordinates().y - current_mouse_pos().1 as f64;
>>>>>>> d45ce849
                current_mouse_pos
                    .set((
                        event.client_coordinates().x as i32,
                        event.client_coordinates().y as i32,
                    ));
                match drag_status {
                    DragStatus::Graph => {
                        graph_shift
                            .set(
                                Point2D::new(
                                    graph_shift().x + rel_shift_x,
                                    graph_shift().y + rel_shift_y,
                                ),
                            );
                    }
                    DragStatus::Node(id) => {
                        graph_store
                            .shift_node_position(
                                id,
                                Point2D::new(
                                    rel_shift_x as f64 / graph_zoom(),
                                    rel_shift_y as f64 / graph_zoom(),
                                ),
                            );
                    }
                    DragStatus::Edge(edge_creation_start) => {
                        let edge_in_creation = editor_status.edge_in_creation.read().clone();
                        if edge_in_creation.is_none() {
                            let edge_creation = EdgeCreation::new(
                                edge_creation_start.src_node,
                                edge_creation_start.src_port.clone(),
                                edge_creation_start.src_port_type.clone(),
                                edge_creation_start.start_pos,
                            );
                            editor_status.edge_in_creation.set(Some(edge_creation));
                        } else {
                            let mut edge_in_creation = edge_in_creation.unwrap();
                            edge_in_creation
                                .shift_end(
                                    Point2D::new(
                                        rel_shift_x as f64 / graph_zoom(),
                                        rel_shift_y as f64 / graph_zoom(),
                                    ),
                                );
                            editor_status.edge_in_creation.set(Some(edge_in_creation));
                        }
                    }
                    DragStatus::None => {}
                }
            },
            ondoubleclick: move |_| {
                let bounding_box = graph_store.get_bounding_box();
                let center = bounding_box.center();
                graph_shift.set(Point2D::new(-center.x, 250.0 - center.y));
            },
            div {
                class: "zoom-shift-container",
                draggable: false,
                style: format!(
                    "transform: translate({}px, {}px) scale({graph_zoom});",
                    graph_shift().x,
                    graph_shift().y,
                ),
                Nodes { node_activated: node_selected }
                svg {
                    width: "100%",
                    height: "100%",
                    overflow: "visible",
                    tabindex: 0,
                    {
                        rsx! {
                            EdgesComponent {}
                            EdgeCreationComponent {}
                        }
                    }
                }
            }
        }
    }
}<|MERGE_RESOLUTION|>--- conflicted
+++ resolved
@@ -115,13 +115,8 @@
             },
             onmousemove: move |event| {
                 let drag_status = &*(editor_status.drag_status.read());
-<<<<<<< HEAD
-                let rel_shift_x = event.client_coordinates().x as i32 - current_mouse_pos().0;
-                let rel_shift_y = event.client_coordinates().y as i32 - current_mouse_pos().1;
-=======
                 let rel_shift_x = event.client_coordinates().x - current_mouse_pos().0 as f64;
                 let rel_shift_y = event.client_coordinates().y - current_mouse_pos().1 as f64;
->>>>>>> d45ce849
                 current_mouse_pos
                     .set((
                         event.client_coordinates().x as i32,
