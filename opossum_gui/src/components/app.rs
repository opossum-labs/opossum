--- conflicted
+++ resolved
@@ -1,4 +1,3 @@
-<<<<<<< HEAD
 use std::path::{Path, PathBuf};
 
 use crate::{
@@ -11,14 +10,6 @@
         scenery_editor::{graph_editor::NodeEditorCommand, node::NodeElement, GraphEditor},
     },
     HTTP_API_CLIENT, OPOSSUM_UI_LOGS,
-=======
-use crate::components::{
-    context_menu::cx_menu::{ContextMenu, CxtCommand},
-    logger::logger_component::Logger,
-    menu_bar::menu_bar_component::{MenuBar, MenuSelection},
-    node_editor::NodeEditor,
-    scenery_editor::{graph_editor::NodeEditorCommand, node::NodeElement, GraphEditor},
->>>>>>> 7a18d96d
 };
 use dioxus::prelude::*;
 use opossum_backend::{create_data_dir, create_report_and_data_files};
@@ -51,11 +42,9 @@
     let menu_item_selected = use_signal(|| None::<MenuSelection>);
     let mut node_editor_command = use_signal(|| None::<NodeEditorCommand>);
     let cxt_command = use_signal(|| None::<CxtCommand>);
+    let cxt_command = use_signal(|| None::<CxtCommand>);
     let selected_node = use_signal(|| None::<NodeElement>);
-<<<<<<< HEAD
     let project_directory = use_signal(|| Path::new("./").to_path_buf());
-=======
->>>>>>> 7a18d96d
 
     use_effect(move || {
         let cxt_command = cxt_command.read();
