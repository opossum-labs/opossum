--- conflicted
+++ resolved
@@ -1,69 +1,8 @@
-<<<<<<< HEAD
-use dioxus::{desktop::tao::{platform::windows::{self, IconExtWindows}, window::Icon}, prelude::*};
-use uuid::Uuid;
-=======
 use dioxus::prelude::*;
 
 use crate::components::scenery_editor::node::NodeElement;
->>>>>>> d45ce849
-
-use crate::{api, components::{app, menu_bar::menu_bar_component::{MenuBar, MenuSelection}}, HTTP_API_CLIENT, OPOSSUM_UI_LOGS};
 
 #[component]
-<<<<<<< HEAD
-pub fn NodeEditor(node: ReadOnlySignal<Option<Uuid>>) -> Element {
-    let resource_future = use_resource(move || async move{
-        let node_uuid = node.read();
-        if let Some(node_uuid) = &*(node_uuid) {       
-            println!("NodeEditor: {:?}", node_uuid);
-            match api::get_node_properties(&HTTP_API_CLIENT(), *node_uuid)
-                .await
-            {
-                Ok(node_attr) => Some(node_attr),
-                Err(err_str) => {
-                    OPOSSUM_UI_LOGS.write().add_log(&err_str);
-                    None},
-            }
-        }
-        else {
-            None
-        }
-        });
-
-    if let Some(Some(node_attr)) = &*resource_future.read_unchecked() {
-        rsx!{
-            div {
-                h5 { "Node Properties" }
-                div{
-                    class:"accordion accordion-borderless bg-dark ",
-                    id:"accordionFlushExample",
-                    div{  
-                        class:"accordion-item bg-dark text-light",
-                        h2{
-                            class:"accordion-header",
-                            id:"flush-headingOne",
-                            button{
-                                class:"accordion-button collapsed bg-dark text-light",
-                                type:"button",
-                                "data-mdb-collapse-init": "",
-                                "data-mdb-target":"#flush-collapseOne",
-                                "aria-expanded":"false",
-                                "aria-controls":"flush-collapseOne",
-                                "header"
-                            }
-                        }
-                        div{
-                            id:"flush-collapseOne",
-                            class:"accordion-collapse collapse  bg-dark",
-                            "aria-labelledby":"flush-headingOne",
-                            "data-mdb-parent":"#accordionFlushExample",
-                            div{
-                                class:"accordion-body  bg-dark",
-                                "test"
-                            }
-                        }
-                    }
-=======
 pub fn NodeEditor(node: ReadOnlySignal<Option<NodeElement>>) -> Element {
     let selected_node = node.read_unchecked();
     selected_node.clone().map_or_else(
@@ -78,78 +17,8 @@
                     h5 { "Node Properties" }
                     p { {format!("ID: {}", node_element.id())} }
                                 // Add more properties here as needed
->>>>>>> d45ce849
                 }
-                p { {format!("ID: {}", node_attr.uuid())} }
-                p { {format!("Node Type: {}", node_attr.node_type())} }
-                p { {format!("Node Name: {}", node_attr.name())} }
-                p { {format!("LIDT: {:4.2} J/cm²", node_attr.lidt().value/10000.)} }
-                
-
-                // node_type: String,
-                // name: String,
-                // ports: OpticPorts,
-                // uuid: Uuid,
-                // lidt: Fluence,
-                // #[serde(default)]
-                // props: Properties,
-                // #[serde(skip_serializing_if = "Option::is_none")]
-                // isometry: Option<Isometry>,
-                // #[serde(default)]
-                // inverted: bool,
-                // #[serde(skip_serializing_if = "Option::is_none")]
-                // alignment: Option<Isometry>,
-                // #[serde(skip)]
-                // global_conf: Option<Arc<Mutex<SceneryResources>>>,
-                // #[serde(skip_serializing_if = "Option::is_none")]
-                // align_like_node_at_distance: Option<(Uuid, Length)>,
-                // #[serde(skip_serializing_if = "Option::is_none")]
-                // gui_position: Option<Point3<i32>>,
-            }
-        }
-    } else {
-        rsx! {
-            div { "No node selected" 
-            // this opens a window but currently (dixous v0.6.3) this does not work
-            // https://github.com/DioxusLabs/dioxus/issues/3080
-
-            // button {
-            //     onclick: move |_| {
-            //         let mut dom = VirtualDom::new(UserInfoWindow);
-            //         // dom.rebuild_to_vec();
-			// 		dioxus::desktop::window().new_window(dom, dioxus::desktop::Config::new()
-            //         .with_icon(
-            //             Icon::from_path("./assets/favicon.ico", None).expect("Could not load icon"),
-            //         ));
-            //     },
-            //     "Open Config Window"
-            // }
-            }
-        }
-        
-    }
-
-}
-// const MAIN_CSS: Asset = asset!("./assets/main.css");
-// // const PLOTLY_JS: Asset = asset!("./assets/plotly.js");
-// // const THREE_MOD_JS: Asset = asset!("./assets/three_mod.js");
-// // const ORBIT_CTRLS: Asset = asset!("./assets/orbitControls.js");
-// const MDB_CSS: Asset = asset!("./assets/mdb.min.css");
-// const MDB_JS: Asset = asset!("./assets/mdb.umd.min.js");
-// const MDB_SUB_CSS: Asset = asset!("./assets/mdb_submenu.css");
-// #[component]
-// pub fn UserInfoWindow() -> Element {
-//     let menu_item_selected = use_signal(|| None::<MenuSelection>);
-
-// 	rsx! {
-//         document::Stylesheet { href: MAIN_CSS }
-//         document::Stylesheet { href: MDB_CSS }
-//         document::Stylesheet { href: MDB_SUB_CSS }
-//         document::Script { src: MDB_JS }
-//         div { class: "d-flex flex-column text-bg-dark vh-100",
-//             div {
-//                 MenuBar { menu_item_selected }
-//             }
-//         }
-// 	}
-// }+            )
+        },
+    )
+}