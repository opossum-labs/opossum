[package]
name = "opossum_gui"
version = "0.1.0"
authors = ["Udo Eisenbarth <u.eisenbarth@gsi.de>", "Yannik Zobus <y.zobus@gsi.de>"]
edition = "2021"

[dependencies]
opossum_backend = {path = "../opossum_backend"}
dioxus = { version = "0.6", features = ["html"] }
dioxus-free-icons = { version = "0.9", features = ["font-awesome-solid"] }
uuid = { version = "1.10", features = ["v4", "serde", "js"] }
# wasm-bindgen = "0.2"
# web-sys = {version="0.3.77", features = ["Window", "Document", "Element"]}
# wasm-bindgen-futures = "0.4.50"
# dioxus-logger = "0.6.2"
# serde-wasm-bindgen = "0.6.5"
serde = { version = "1.0", features = ["derive"] }
serde_json = "1.0.139"
# futures = "0.3.31"
rfd = "0.15.3"
reqwest = { version = "0.12.14", features = ["json"] }
# async-trait = "0.1.88"
chrono = "0.4.40"
<<<<<<< HEAD
uom = {version="0.36", features = ["serde"] }
nalgebra = {version = "0.33", features = ["serde-serialize", "rayon"]}

=======
rust-sugiyama = "0.3"
>>>>>>> 89393aa4

[target.'cfg(not(target_arch = "wasm32"))'.dependencies]
plotly = { version = "0.12", features = ["kaleido"] }
[target.'cfg(target_arch = "wasm32")'.dependencies]
plotly = { version = "0.12", features = ["wasm"] }

[features]
default = ["desktop"]
web = ["dioxus/web"]
desktop = ["dioxus/desktop"]
mobile = ["dioxus/mobile"]
server = ["dioxus/server"]

[lib]
crate-type = ["cdylib", "rlib"]<|MERGE_RESOLUTION|>--- conflicted
+++ resolved
@@ -21,13 +21,10 @@
 reqwest = { version = "0.12.14", features = ["json"] }
 # async-trait = "0.1.88"
 chrono = "0.4.40"
-<<<<<<< HEAD
+rust-sugiyama = "0.3"
 uom = {version="0.36", features = ["serde"] }
 nalgebra = {version = "0.33", features = ["serde-serialize", "rayon"]}
 
-=======
-rust-sugiyama = "0.3"
->>>>>>> 89393aa4
 
 [target.'cfg(not(target_arch = "wasm32"))'.dependencies]
 plotly = { version = "0.12", features = ["kaleido"] }
